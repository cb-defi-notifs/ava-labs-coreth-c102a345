--- conflicted
+++ resolved
@@ -73,12 +73,8 @@
 		ApricotPhasePre6BlockTimestamp:  big.NewInt(time.Date(2022, time.September, 5, 1, 30, 0, 0, time.UTC).Unix()),
 		ApricotPhase6BlockTimestamp:     big.NewInt(time.Date(2022, time.September, 6, 20, 0, 0, 0, time.UTC).Unix()),
 		ApricotPhasePost6BlockTimestamp: big.NewInt(time.Date(2022, time.September, 7, 3, 0, 0, 0, time.UTC).Unix()),
-<<<<<<< HEAD
-		// TODO Add Blueberry
-=======
 		BanffBlockTimestamp:             big.NewInt(time.Date(2022, time.October, 18, 16, 0, 0, 0, time.UTC).Unix()),
 		// TODO Add Banff and Cortina timestamps
->>>>>>> 2106c516
 	}
 
 	// AvalancheFujiChainConfig is the configuration for the Fuji Test Network
@@ -104,12 +100,8 @@
 		ApricotPhasePre6BlockTimestamp:  big.NewInt(time.Date(2022, time.September, 6, 20, 0, 0, 0, time.UTC).Unix()),
 		ApricotPhase6BlockTimestamp:     big.NewInt(time.Date(2022, time.September, 6, 20, 0, 0, 0, time.UTC).Unix()),
 		ApricotPhasePost6BlockTimestamp: big.NewInt(time.Date(2022, time.September, 7, 6, 0, 0, 0, time.UTC).Unix()),
-<<<<<<< HEAD
-		// TODO Add Blueberry
-=======
 		BanffBlockTimestamp:             big.NewInt(time.Date(2022, time.October, 3, 14, 0, 0, 0, time.UTC).Unix()),
 		// TODO add Cortina timestamp
->>>>>>> 2106c516
 	}
 
 	// AvalancheLocalChainConfig is the configuration for the Avalanche Local Network
@@ -135,22 +127,6 @@
 		ApricotPhasePre6BlockTimestamp:  big.NewInt(0),
 		ApricotPhase6BlockTimestamp:     big.NewInt(0),
 		ApricotPhasePost6BlockTimestamp: big.NewInt(0),
-<<<<<<< HEAD
-		BlueberryBlockTimestamp:         big.NewInt(0),
-	}
-
-	TestChainConfig             = &ChainConfig{big.NewInt(1), big.NewInt(0), nil, false, big.NewInt(0), common.Hash{}, big.NewInt(0), big.NewInt(0), big.NewInt(0), big.NewInt(0), big.NewInt(0), big.NewInt(0), big.NewInt(0), big.NewInt(0), big.NewInt(0), big.NewInt(0), big.NewInt(0), big.NewInt(0), big.NewInt(0), big.NewInt(0), big.NewInt(0), big.NewInt(0)}
-	TestLaunchConfig            = &ChainConfig{big.NewInt(1), big.NewInt(0), nil, false, big.NewInt(0), common.Hash{}, big.NewInt(0), big.NewInt(0), big.NewInt(0), big.NewInt(0), big.NewInt(0), big.NewInt(0), big.NewInt(0), nil, nil, nil, nil, nil, nil, nil, nil, nil}
-	TestApricotPhase1Config     = &ChainConfig{big.NewInt(1), big.NewInt(0), nil, false, big.NewInt(0), common.Hash{}, big.NewInt(0), big.NewInt(0), big.NewInt(0), big.NewInt(0), big.NewInt(0), big.NewInt(0), big.NewInt(0), big.NewInt(0), nil, nil, nil, nil, nil, nil, nil, nil}
-	TestApricotPhase2Config     = &ChainConfig{big.NewInt(1), big.NewInt(0), nil, false, big.NewInt(0), common.Hash{}, big.NewInt(0), big.NewInt(0), big.NewInt(0), big.NewInt(0), big.NewInt(0), big.NewInt(0), big.NewInt(0), big.NewInt(0), big.NewInt(0), nil, nil, nil, nil, nil, nil, nil}
-	TestApricotPhase3Config     = &ChainConfig{big.NewInt(1), big.NewInt(0), nil, false, big.NewInt(0), common.Hash{}, big.NewInt(0), big.NewInt(0), big.NewInt(0), big.NewInt(0), big.NewInt(0), big.NewInt(0), big.NewInt(0), big.NewInt(0), big.NewInt(0), big.NewInt(0), nil, nil, nil, nil, nil, nil}
-	TestApricotPhase4Config     = &ChainConfig{big.NewInt(1), big.NewInt(0), nil, false, big.NewInt(0), common.Hash{}, big.NewInt(0), big.NewInt(0), big.NewInt(0), big.NewInt(0), big.NewInt(0), big.NewInt(0), big.NewInt(0), big.NewInt(0), big.NewInt(0), big.NewInt(0), big.NewInt(0), nil, nil, nil, nil, nil}
-	TestApricotPhase5Config     = &ChainConfig{big.NewInt(1), big.NewInt(0), nil, false, big.NewInt(0), common.Hash{}, big.NewInt(0), big.NewInt(0), big.NewInt(0), big.NewInt(0), big.NewInt(0), big.NewInt(0), big.NewInt(0), big.NewInt(0), big.NewInt(0), big.NewInt(0), big.NewInt(0), big.NewInt(0), nil, nil, nil, nil}
-	TestApricotPhasePre6Config  = &ChainConfig{big.NewInt(1), big.NewInt(0), nil, false, big.NewInt(0), common.Hash{}, big.NewInt(0), big.NewInt(0), big.NewInt(0), big.NewInt(0), big.NewInt(0), big.NewInt(0), big.NewInt(0), big.NewInt(0), big.NewInt(0), big.NewInt(0), big.NewInt(0), big.NewInt(0), big.NewInt(0), nil, nil, nil}
-	TestApricotPhase6Config     = &ChainConfig{big.NewInt(1), big.NewInt(0), nil, false, big.NewInt(0), common.Hash{}, big.NewInt(0), big.NewInt(0), big.NewInt(0), big.NewInt(0), big.NewInt(0), big.NewInt(0), big.NewInt(0), big.NewInt(0), big.NewInt(0), big.NewInt(0), big.NewInt(0), big.NewInt(0), big.NewInt(0), big.NewInt(0), nil, nil}
-	TestApricotPhasePost6Config = &ChainConfig{big.NewInt(1), big.NewInt(0), nil, false, big.NewInt(0), common.Hash{}, big.NewInt(0), big.NewInt(0), big.NewInt(0), big.NewInt(0), big.NewInt(0), big.NewInt(0), big.NewInt(0), big.NewInt(0), big.NewInt(0), big.NewInt(0), big.NewInt(0), big.NewInt(0), big.NewInt(0), big.NewInt(0), big.NewInt(0), nil}
-	TestBlueberryChainConfig    = &ChainConfig{big.NewInt(1), big.NewInt(0), nil, false, big.NewInt(0), common.Hash{}, big.NewInt(0), big.NewInt(0), big.NewInt(0), big.NewInt(0), big.NewInt(0), big.NewInt(0), big.NewInt(0), big.NewInt(0), big.NewInt(0), big.NewInt(0), big.NewInt(0), big.NewInt(0), big.NewInt(0), big.NewInt(0), big.NewInt(0), big.NewInt(0)}
-=======
 		BanffBlockTimestamp:             big.NewInt(0),
 	}
 
@@ -166,7 +142,6 @@
 	TestApricotPhasePost6Config = &ChainConfig{big.NewInt(1), big.NewInt(0), nil, false, big.NewInt(0), common.Hash{}, big.NewInt(0), big.NewInt(0), big.NewInt(0), big.NewInt(0), big.NewInt(0), big.NewInt(0), big.NewInt(0), big.NewInt(0), big.NewInt(0), big.NewInt(0), big.NewInt(0), big.NewInt(0), big.NewInt(0), big.NewInt(0), big.NewInt(0), nil, nil}
 	TestBanffChainConfig        = &ChainConfig{big.NewInt(1), big.NewInt(0), nil, false, big.NewInt(0), common.Hash{}, big.NewInt(0), big.NewInt(0), big.NewInt(0), big.NewInt(0), big.NewInt(0), big.NewInt(0), big.NewInt(0), big.NewInt(0), big.NewInt(0), big.NewInt(0), big.NewInt(0), big.NewInt(0), big.NewInt(0), big.NewInt(0), big.NewInt(0), big.NewInt(0), nil}
 	TestCortinaChainConfig      = &ChainConfig{big.NewInt(1), big.NewInt(0), nil, false, big.NewInt(0), common.Hash{}, big.NewInt(0), big.NewInt(0), big.NewInt(0), big.NewInt(0), big.NewInt(0), big.NewInt(0), big.NewInt(0), big.NewInt(0), big.NewInt(0), big.NewInt(0), big.NewInt(0), big.NewInt(0), big.NewInt(0), big.NewInt(0), big.NewInt(0), big.NewInt(0), big.NewInt(0)}
->>>>>>> 2106c516
 	TestRules                   = TestChainConfig.AvalancheRules(new(big.Int), new(big.Int))
 )
 
@@ -213,15 +188,10 @@
 	ApricotPhase6BlockTimestamp *big.Int `json:"apricotPhase6BlockTimestamp,omitempty"`
 	// Apricot Phase Post-6 deprecates the NativeAssetCall precompile (soft). (nil = no fork, 0 = already activated)
 	ApricotPhasePost6BlockTimestamp *big.Int `json:"apricotPhasePost6BlockTimestamp,omitempty"`
-<<<<<<< HEAD
-	// Blueberry TODO comment. (nil = no fork, 0 = already activated)
-	BlueberryBlockTimestamp *big.Int `json:"blueberryBlockTimestamp,omitempty"`
-=======
 	// Banff TODO comment. (nil = no fork, 0 = already activated)
 	BanffBlockTimestamp *big.Int `json:"banffBlockTimestamp,omitempty"`
 	// Cortina TODO comment. (nil = no fork, 0 = already activated)
 	CortinaBlockTimestamp *big.Int `json:"cortinaBlockTimestamp,omitempty"`
->>>>>>> 2106c516
 }
 
 // String implements the fmt.Stringer interface.
@@ -249,17 +219,6 @@
 	if c.MuirGlacierBlock != nil {
 		banner += fmt.Sprintf(" - Muir Glacier:                %-8v (https://github.com/ethereum/execution-specs/blob/master/network-upgrades/mainnet-upgrades/muir-glacier.md)\n", c.MuirGlacierBlock)
 	}
-<<<<<<< HEAD
-	banner += fmt.Sprintf(" - Apricot Phase 1 Timestamp:   %-8v (https://github.com/ava-labs/avalanchego/releases/tag/v1.3.0)\n", c.ApricotPhase1BlockTimestamp)
-	banner += fmt.Sprintf(" - Apricot Phase 2 Timestamp:   %-8v (https://github.com/ava-labs/avalanchego/releases/tag/v1.4.0)\n", c.ApricotPhase2BlockTimestamp)
-	banner += fmt.Sprintf(" - Apricot Phase 3 Timestamp:   %-8v (https://github.com/ava-labs/avalanchego/releases/tag/v1.5.0)\n", c.ApricotPhase3BlockTimestamp)
-	banner += fmt.Sprintf(" - Apricot Phase 4 Timestamp:   %-8v (https://github.com/ava-labs/avalanchego/releases/tag/v1.6.0)\n", c.ApricotPhase4BlockTimestamp)
-	banner += fmt.Sprintf(" - Apricot Phase 5 Timestamp:   %-8v (https://github.com/ava-labs/avalanchego/releases/tag/v1.7.0)\n", c.ApricotPhase5BlockTimestamp)
-	banner += fmt.Sprintf(" - Apricot Phase P6 Timestamp   %-8v (https://github.com/ava-labs/avalanchego/releases/tag/v1.8.0)\n", c.ApricotPhasePre6BlockTimestamp)
-	banner += fmt.Sprintf(" - Apricot Phase 6 Timestamp:   %-8v (https://github.com/ava-labs/avalanchego/releases/tag/v1.8.0)\n", c.ApricotPhase6BlockTimestamp)
-	banner += fmt.Sprintf(" - Apricot Phase Post-6 Timestamp:   %-8v (https://github.com/ava-labs/avalanchego/releases/tag/v1.8.0\n", c.ApricotPhasePost6BlockTimestamp)
-	banner += fmt.Sprintf(" - Blueberry Timestamp:          %-8v (https://github.com/ava-labs/avalanchego/releases/tag/v1.10.0)\n", c.BlueberryBlockTimestamp)
-=======
 	banner += fmt.Sprintf(" - Apricot Phase 1 Timestamp:        %-8v (https://github.com/ava-labs/avalanchego/releases/tag/v1.3.0)\n", c.ApricotPhase1BlockTimestamp)
 	banner += fmt.Sprintf(" - Apricot Phase 2 Timestamp:        %-8v (https://github.com/ava-labs/avalanchego/releases/tag/v1.4.0)\n", c.ApricotPhase2BlockTimestamp)
 	banner += fmt.Sprintf(" - Apricot Phase 3 Timestamp:        %-8v (https://github.com/ava-labs/avalanchego/releases/tag/v1.5.0)\n", c.ApricotPhase3BlockTimestamp)
@@ -270,7 +229,6 @@
 	banner += fmt.Sprintf(" - Apricot Phase Post-6 Timestamp:   %-8v (https://github.com/ava-labs/avalanchego/releases/tag/v1.8.0\n", c.ApricotPhasePost6BlockTimestamp)
 	banner += fmt.Sprintf(" - Banff Timestamp:                  %-8v (https://github.com/ava-labs/avalanchego/releases/tag/v1.9.0)\n", c.BanffBlockTimestamp)
 	banner += fmt.Sprintf(" - Cortina Timestamp:                %-8v (https://github.com/ava-labs/avalanchego/releases/tag/v1.10.0)\n", c.CortinaBlockTimestamp)
->>>>>>> 2106c516
 	banner += "\n"
 	return banner
 }
@@ -377,12 +335,6 @@
 	return utils.IsForked(c.ApricotPhasePost6BlockTimestamp, blockTimestamp)
 }
 
-<<<<<<< HEAD
-// IsBlueberry returns whether [blockTimestamp] represents a block
-// with a timestamp after the Blueberry upgrade time.
-func (c *ChainConfig) IsBlueberry(blockTimestamp *big.Int) bool {
-	return utils.IsForked(c.BlueberryBlockTimestamp, blockTimestamp)
-=======
 // IsBanff returns whether [blockTimestamp] represents a block
 // with a timestamp after the Banff upgrade time.
 func (c *ChainConfig) IsBanff(blockTimestamp *big.Int) bool {
@@ -393,7 +345,6 @@
 // with a timestamp after the Cortina upgrade time.
 func (c *ChainConfig) IsCortina(blockTimestamp *big.Int) bool {
 	return utils.IsForked(c.CortinaBlockTimestamp, blockTimestamp)
->>>>>>> 2106c516
 }
 
 // CheckCompatible checks whether scheduled fork transitions have been imported
@@ -474,11 +425,8 @@
 		{name: "apricotPhasePre6BlockTimestamp", block: c.ApricotPhasePre6BlockTimestamp},
 		{name: "apricotPhase6BlockTimestamp", block: c.ApricotPhase6BlockTimestamp},
 		{name: "apricotPhasePost6BlockTimestamp", block: c.ApricotPhasePost6BlockTimestamp},
-<<<<<<< HEAD
-=======
 		{name: "banffBlockTimestamp", block: c.BanffBlockTimestamp},
 		{name: "cortinaBlockTimestamp", block: c.CortinaBlockTimestamp},
->>>>>>> 2106c516
 	} {
 		if lastFork.name != "" {
 			// Next one must be higher number
@@ -561,12 +509,6 @@
 	if isForkIncompatible(c.ApricotPhase5BlockTimestamp, newcfg.ApricotPhase5BlockTimestamp, lastTimestamp) {
 		return newCompatError("ApricotPhase5 fork block timestamp", c.ApricotPhase5BlockTimestamp, newcfg.ApricotPhase5BlockTimestamp)
 	}
-<<<<<<< HEAD
-
-	if isForkIncompatible(c.BlueberryBlockTimestamp, newcfg.BlueberryBlockTimestamp, headTimestamp) {
-		return newCompatError("Blueberry fork block timestamp", c.BlueberryBlockTimestamp, newcfg.BlueberryBlockTimestamp)
-	}
-=======
 	// TODO: add Phase 6 checks
 
 	// TODO activate isForkIncompatible checks
@@ -576,7 +518,6 @@
 	// if isForkIncompatible(c.CortinaBlockTimestamp, newcfg.CortinaBlockTimestamp, lastTimestamp) {
 	// 	return newCompatError("Cortina fork block timestamp", c.CortinaBlockTimestamp, newcfg.CortinaBlockTimestamp)
 	// }
->>>>>>> 2106c516
 	return nil
 }
 
@@ -640,12 +581,8 @@
 	// Rules for Avalanche releases
 	IsApricotPhase1, IsApricotPhase2, IsApricotPhase3, IsApricotPhase4, IsApricotPhase5 bool
 	IsApricotPhasePre6, IsApricotPhase6, IsApricotPhasePost6                            bool
-<<<<<<< HEAD
-	IsBlueberry                                                                         bool
-=======
 	IsBanff                                                                             bool
 	IsCortina                                                                           bool
->>>>>>> 2106c516
 
 	// Precompiles maps addresses to stateful precompiled contracts that are enabled
 	// for this rule set.
@@ -686,12 +623,8 @@
 	rules.IsApricotPhasePre6 = c.IsApricotPhasePre6(blockTimestamp)
 	rules.IsApricotPhase6 = c.IsApricotPhase6(blockTimestamp)
 	rules.IsApricotPhasePost6 = c.IsApricotPhasePost6(blockTimestamp)
-<<<<<<< HEAD
-	rules.IsBlueberry = c.IsBlueberry(blockTimestamp)
-=======
 	rules.IsBanff = c.IsBanff(blockTimestamp)
 	rules.IsCortina = c.IsCortina(blockTimestamp)
->>>>>>> 2106c516
 
 	// Initialize the stateful precompiles that should be enabled at [blockTimestamp].
 	rules.Precompiles = make(map[common.Address]precompile.StatefulPrecompiledContract)
