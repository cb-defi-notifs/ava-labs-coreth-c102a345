#!/usr/bin/env bash

# Set up the versions to be used
<<<<<<< HEAD
coreth_version=${CORETH_VERSION:-'v0.9.0'}
=======
coreth_version=${CORETH_VERSION:-'v0.11.0'}
>>>>>>> 2106c516
# Don't export them as they're used in the context of other calls
avalanche_version=${AVALANCHE_VERSION:-'v1.9.1-rc.3'}<|MERGE_RESOLUTION|>--- conflicted
+++ resolved
@@ -1,10 +1,6 @@
 #!/usr/bin/env bash
 
 # Set up the versions to be used
-<<<<<<< HEAD
-coreth_version=${CORETH_VERSION:-'v0.9.0'}
-=======
 coreth_version=${CORETH_VERSION:-'v0.11.0'}
->>>>>>> 2106c516
 # Don't export them as they're used in the context of other calls
 avalanche_version=${AVALANCHE_VERSION:-'v1.9.1-rc.3'}