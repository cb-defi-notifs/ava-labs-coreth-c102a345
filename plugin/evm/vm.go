// (c) 2019-2020, Ava Labs, Inc. All rights reserved.
// See the file LICENSE for licensing terms.

package evm

import (
	"context"
	"encoding/binary"
	"encoding/json"
	"errors"
	"fmt"
	"math/big"
	"os"
	"path/filepath"
	"sort"
	"strings"
	"sync"
	"time"

	avalanchegoMetrics "github.com/ava-labs/avalanchego/api/metrics"

	coreth "github.com/ava-labs/coreth/chain"
	"github.com/ava-labs/coreth/consensus/dummy"
	"github.com/ava-labs/coreth/core"
	"github.com/ava-labs/coreth/core/state"
	"github.com/ava-labs/coreth/core/types"
	"github.com/ava-labs/coreth/eth/ethconfig"
	corethPrometheus "github.com/ava-labs/coreth/metrics/prometheus"
	"github.com/ava-labs/coreth/node"
	"github.com/ava-labs/coreth/params"
	"github.com/ava-labs/coreth/peer"
	"github.com/ava-labs/coreth/plugin/evm/message"
	"github.com/ava-labs/coreth/rpc"
	"github.com/ava-labs/coreth/sync/handlers"
	handlerstats "github.com/ava-labs/coreth/sync/handlers/stats"
	"github.com/ava-labs/coreth/trie"

	"github.com/prometheus/client_golang/prometheus"
	// Force-load tracer engine to trigger registration
	//
	// We must import this package (not referenced elsewhere) so that the native "callTracer"
	// is added to a map of client-accessible tracers. In geth, this is done
	// inside of cmd/geth.
	_ "github.com/ava-labs/coreth/eth/tracers/native"

	"github.com/ethereum/go-ethereum/common"
	"github.com/ethereum/go-ethereum/log"
	"github.com/ethereum/go-ethereum/metrics"
	"github.com/ethereum/go-ethereum/rlp"

	avalancheRPC "github.com/gorilla/rpc/v2"

	"github.com/ava-labs/avalanchego/cache"
	"github.com/ava-labs/avalanchego/codec"
	"github.com/ava-labs/avalanchego/codec/linearcodec"
	"github.com/ava-labs/avalanchego/database"
	"github.com/ava-labs/avalanchego/database/manager"
	"github.com/ava-labs/avalanchego/database/prefixdb"
	"github.com/ava-labs/avalanchego/database/versiondb"
	"github.com/ava-labs/avalanchego/ids"
	"github.com/ava-labs/avalanchego/snow"
	"github.com/ava-labs/avalanchego/snow/choices"
	"github.com/ava-labs/avalanchego/snow/consensus/snowman"
	"github.com/ava-labs/avalanchego/snow/engine/snowman/block"
	"github.com/ava-labs/avalanchego/utils/constants"
	"github.com/ava-labs/avalanchego/utils/crypto"
	"github.com/ava-labs/avalanchego/utils/formatting"
	"github.com/ava-labs/avalanchego/utils/logging"
	"github.com/ava-labs/avalanchego/utils/math"
	"github.com/ava-labs/avalanchego/utils/perms"
	"github.com/ava-labs/avalanchego/utils/profiler"
	"github.com/ava-labs/avalanchego/utils/timer/mockable"
	"github.com/ava-labs/avalanchego/utils/units"
	"github.com/ava-labs/avalanchego/vms/components/avax"
	"github.com/ava-labs/avalanchego/vms/components/chain"
	"github.com/ava-labs/avalanchego/vms/secp256k1fx"

	commonEng "github.com/ava-labs/avalanchego/snow/engine/common"

	avalancheJSON "github.com/ava-labs/avalanchego/utils/json"
)

const (
	x2cRateInt64       int64 = 1_000_000_000
	x2cRateMinus1Int64 int64 = x2cRateInt64 - 1

	// Prefixes for metrics gatherers
	ethMetricsPrefix        = "eth"
	chainStateMetricsPrefix = "chain_state"
)

var (
	// x2cRate is the conversion rate between the smallest denomination on the X-Chain
	// 1 nAVAX and the smallest denomination on the C-Chain 1 wei. Where 1 nAVAX = 1 gWei.
	// This is only required for AVAX because the denomination of 1 AVAX is 9 decimal
	// places on the X and P chains, but is 18 decimal places within the EVM.
	x2cRate       = big.NewInt(x2cRateInt64)
	x2cRateMinus1 = big.NewInt(x2cRateMinus1Int64)

	_ block.ChainVM              = &VM{}
	_ block.StateSyncableVM      = &VM{}
	_ block.HeightIndexedChainVM = &VM{}
)

const (
	// Max time from current time allowed for blocks, before they're considered future blocks
	// and fail verification
	maxFutureBlockTime   = 10 * time.Second
	maxUTXOsToFetch      = 1024
	defaultMempoolSize   = 4096
	codecVersion         = uint16(0)
	secpFactoryCacheSize = 1024

	decidedCacheSize    = 100
	missingCacheSize    = 50
	unverifiedCacheSize = 50

	targetAtomicTxsSize = 40 * units.KiB
)

// Define the API endpoints for the VM
const (
	avaxEndpoint   = "/avax"
	adminEndpoint  = "/admin"
	ethRPCEndpoint = "/rpc"
	ethWSEndpoint  = "/ws"
)

var (
	// Set last accepted key to be longer than the keys used to store accepted block IDs.
	lastAcceptedKey        = []byte("last_accepted_key")
	acceptedPrefix         = []byte("snowman_accepted")
	metadataPrefix         = []byte("metadata")
	ethDBPrefix            = []byte("ethdb")
	pruneRejectedBlocksKey = []byte("pruned_rejected_blocks")

	// Prefixes for atomic trie
	atomicTrieDBPrefix     = []byte("atomicTrieDB")
	atomicTrieMetaDBPrefix = []byte("atomicTrieMetaDB")
)

var (
	errEmptyBlock                     = errors.New("empty block")
	errUnsupportedFXs                 = errors.New("unsupported feature extensions")
	errInvalidBlock                   = errors.New("invalid block")
	errInvalidAddr                    = errors.New("invalid hex address")
	errInsufficientAtomicTxFee        = errors.New("atomic tx fee too low for atomic mempool")
	errAssetIDMismatch                = errors.New("asset IDs in the input don't match the utxo")
	errNoImportInputs                 = errors.New("tx has no imported inputs")
	errInputsNotSortedUnique          = errors.New("inputs not sorted and unique")
	errPublicKeySignatureMismatch     = errors.New("signature doesn't match public key")
	errWrongChainID                   = errors.New("tx has wrong chain ID")
	errInsufficientFunds              = errors.New("insufficient funds")
	errNoExportOutputs                = errors.New("tx has no export outputs")
	errOutputsNotSorted               = errors.New("tx outputs not sorted")
	errOutputsNotSortedUnique         = errors.New("outputs not sorted and unique")
	errOverflowExport                 = errors.New("overflow when computing export amount + txFee")
	errInvalidNonce                   = errors.New("invalid nonce")
	errConflictingAtomicInputs        = errors.New("invalid block due to conflicting atomic inputs")
	errUnclesUnsupported              = errors.New("uncles unsupported")
	errTxHashMismatch                 = errors.New("txs hash does not match header")
	errUncleHashMismatch              = errors.New("uncle hash mismatch")
	errRejectedParent                 = errors.New("rejected parent")
	errInvalidDifficulty              = errors.New("invalid difficulty")
	errInvalidBlockVersion            = errors.New("invalid block version")
	errInvalidMixDigest               = errors.New("invalid mix digest")
	errInvalidExtDataHash             = errors.New("invalid extra data hash")
	errHeaderExtraDataTooBig          = errors.New("header extra data too big")
	errInsufficientFundsForFee        = errors.New("insufficient AVAX funds to pay transaction fee")
	errNoEVMOutputs                   = errors.New("tx has no EVM outputs")
	errNilBaseFeeApricotPhase3        = errors.New("nil base fee is invalid after apricotPhase3")
	errNilExtDataGasUsedApricotPhase4 = errors.New("nil extDataGasUsed is invalid after apricotPhase4")
	errNilBlockGasCostApricotPhase4   = errors.New("nil blockGasCost is invalid after apricotPhase4")
	errConflictingAtomicTx            = errors.New("conflicting atomic tx present")
	errTooManyAtomicTx                = errors.New("too many atomic tx")
	errMissingAtomicTxs               = errors.New("cannot build a block with non-empty extra data and zero atomic transactions")
)

var originalStderr *os.File

func init() {
	// Preserve [os.Stderr] prior to the call in plugin/main.go to plugin.Serve(...).
	// Preserving the log level allows us to update the root handler while writing to the original
	// [os.Stderr] that is being piped through to the logger via the rpcchainvm.
	originalStderr = os.Stderr
	log.Root().SetHandler(log.LvlFilterHandler(log.LvlDebug, log.StreamHandler(originalStderr, log.TerminalFormat(false))))
}

type vmState struct {
	// *chain.State helps to implement the VM interface by wrapping blocks
	// with an efficient caching layer.
	*chain.State
	chain *coreth.ETHChain
	// [db] is the VM's current database managed by ChainState
	db *versiondb.Database
	// metadataDB is used to store one off keys.
	metadataDB database.Database
	// [chaindb] is the database supplied to the Ethereum backend
	chaindb Database
	// [acceptedBlockDB] is the database to store the last accepted
	// block.
	acceptedBlockDB database.Database
	// [atomicTrie] maintains a merkle forest of [height]=>[atomic txs].
	atomicTrie AtomicTrie
}

// VM implements the snowman.ChainVM interface
type VM struct {
	ctx *snow.Context
	vmState

	config Config

	chainID     *big.Int
	networkID   uint64
	genesisHash common.Hash
	chainConfig *params.ChainConfig

	// [atomicTxRepository] maintains two indexes on accepted atomic txs.
	// - txID to accepted atomic tx
	// - block height to list of atomic txs accepted on block at that height
	atomicTxRepository AtomicTxRepository

	builder *blockBuilder

	gossiper Gossiper

	baseCodec codec.Registry
	codec     codec.Manager
	clock     mockable.Clock
	mempool   *Mempool

	shutdownChan chan struct{}
	shutdownWg   sync.WaitGroup

	fx          secp256k1fx.Fx
	secpFactory crypto.FactorySECP256K1R

	// Continuous Profiler
	profiler profiler.ContinuousProfiler

	peer.Network
	client       peer.NetworkClient
	networkCodec codec.Manager

	// Metrics
	multiGatherer avalanchegoMetrics.MultiGatherer

	bootstrapped bool
<<<<<<< HEAD

	// State sync
	*stateSyncer
=======
	IsPlugin     bool
>>>>>>> 397b8864
}

// Codec implements the secp256k1fx interface
func (vm *VM) Codec() codec.Manager { return vm.codec }

// CodecRegistry implements the secp256k1fx interface
func (vm *VM) CodecRegistry() codec.Registry { return vm.baseCodec }

// Clock implements the secp256k1fx interface
func (vm *VM) Clock() *mockable.Clock { return &vm.clock }

// Logger implements the secp256k1fx interface
func (vm *VM) Logger() logging.Logger { return vm.ctx.Log }

// setLogLevel initializes logger and sets the log level with the original [os.StdErr] interface
// along with the context logger.
func (vm *VM) setLogLevel(logLevel log.Lvl) {
	prefix, err := vm.ctx.BCLookup.PrimaryAlias(vm.ctx.ChainID)
	if err != nil {
		prefix = vm.ctx.ChainID.String()
	}
	prefix = fmt.Sprintf("<%s Chain>", prefix)
	format := CorethFormat(prefix, vm.IsPlugin)
	if vm.IsPlugin {
		log.Root().SetHandler(log.LvlFilterHandler(logLevel, log.StreamHandler(originalStderr, format)))
	} else {
		log.Root().SetHandler(log.LvlFilterHandler(logLevel, log.StreamHandler(vm.ctx.Log, format)))
	}
}

func CorethFormat(prefix string, doCopy bool) log.Format {
	return log.FormatFunc(func(r *log.Record) []byte {
		location := fmt.Sprintf("%+v", r.Call)
		newMsg := fmt.Sprintf("%s %s: %s", prefix, location, r.Msg)
		var b []byte
		if doCopy {
			// need to deep copy since we're using a multihandler
			// as a result it will alter R.msg twice.
			newRecord := log.Record{
				Time:     r.Time,
				Lvl:      r.Lvl,
				Msg:      newMsg,
				Ctx:      r.Ctx,
				Call:     r.Call,
				KeyNames: r.KeyNames,
			}
			b = log.TerminalFormat(false).Format(&newRecord)
			return b
		}
		r.Msg = newMsg
		b = log.TerminalFormat(false).Format(r)
		return b
	})
}

/*
 ******************************************************************************
 ********************************* Snowman API ********************************
 ******************************************************************************
 */

// implements SnowmanPlusPlusVM interface
func (vm *VM) GetActivationTime() time.Time {
	return time.Unix(vm.chainConfig.ApricotPhase4BlockTimestamp.Int64(), 0)
}

// Initialize implements the snowman.ChainVM interface
func (vm *VM) Initialize(
	ctx *snow.Context,
	dbManager manager.Manager,
	genesisBytes []byte,
	upgradeBytes []byte,
	configBytes []byte,
	toEngine chan<- commonEng.Message,
	fxs []*commonEng.Fx,
	appSender commonEng.AppSender,
) error {
	vm.config.SetDefaults()
	if len(configBytes) > 0 {
		if err := json.Unmarshal(configBytes, &vm.config); err != nil {
			return fmt.Errorf("failed to unmarshal config %s: %w", string(configBytes), err)
		}
	}
	if err := vm.config.Validate(); err != nil {
		return err
	}

	// Set log level
	logLevel, err := log.LvlFromString(vm.config.LogLevel)
	if err != nil {
		return fmt.Errorf("failed to initialize logger due to: %w ", err)
	}

	vm.ctx = ctx
	vm.setLogLevel(logLevel)
	if b, err := json.Marshal(vm.config); err == nil {
		log.Info("Initializing Coreth VM", "Version", Version, "Config", string(b))
	} else {
		// Log a warning message since we have already successfully unmarshalled into the struct
		log.Warn("Problem initializing Coreth VM", "Version", Version, "Config", string(b), "err", err)
	}

	if len(fxs) > 0 {
		return errUnsupportedFXs
	}

	metrics.Enabled = vm.config.MetricsEnabled
	metrics.EnabledExpensive = vm.config.MetricsExpensiveEnabled

	vm.shutdownChan = make(chan struct{}, 1)
	baseDB := dbManager.Current().Database
	// Use NewNested rather than New so that the structure of the database
	// remains the same regardless of the provided baseDB type.
	vm.chaindb = Database{prefixdb.NewNested(ethDBPrefix, baseDB)}
	vm.db = versiondb.New(baseDB)
	vm.acceptedBlockDB = prefixdb.New(acceptedPrefix, vm.db)
	vm.metadataDB = prefixdb.New(metadataPrefix, vm.db)
	g := new(core.Genesis)
	if err := json.Unmarshal(genesisBytes, g); err != nil {
		return err
	}

	// Set the chain config for mainnet/fuji chain IDs
	switch {
	case g.Config.ChainID.Cmp(params.AvalancheMainnetChainID) == 0:
		g.Config = params.AvalancheMainnetChainConfig
		phase0BlockValidator.extDataHashes = mainnetExtDataHashes
	case g.Config.ChainID.Cmp(params.AvalancheFujiChainID) == 0:
		g.Config = params.AvalancheFujiChainConfig
		phase0BlockValidator.extDataHashes = fujiExtDataHashes
	case g.Config.ChainID.Cmp(params.AvalancheLocalChainID) == 0:
		g.Config = params.AvalancheLocalChainConfig
	}

	// Free the memory of the extDataHash map that is not used (i.e. if mainnet
	// config, free fuji)
	fujiExtDataHashes = nil
	mainnetExtDataHashes = nil

	vm.chainID = g.Config.ChainID

	ethConfig := ethconfig.NewDefaultConfig()
	ethConfig.Genesis = g
	ethConfig.NetworkId = vm.chainID.Uint64()

	// Set minimum price for mining and default gas price oracle value to the min
	// gas price to prevent so transactions and blocks all use the correct fees
	ethConfig.RPCGasCap = vm.config.RPCGasCap
	ethConfig.RPCEVMTimeout = vm.config.APIMaxDuration.Duration
	ethConfig.RPCTxFeeCap = vm.config.RPCTxFeeCap
	ethConfig.TxPool.NoLocals = !vm.config.LocalTxsEnabled
	ethConfig.AllowUnfinalizedQueries = vm.config.AllowUnfinalizedQueries
	ethConfig.AllowUnprotectedTxs = vm.config.AllowUnprotectedTxs
	ethConfig.Preimages = vm.config.Preimages
	ethConfig.Pruning = vm.config.Pruning
	ethConfig.PopulateMissingTries = vm.config.PopulateMissingTries
	ethConfig.PopulateMissingTriesParallelism = vm.config.PopulateMissingTriesParallelism
	ethConfig.AllowMissingTries = vm.config.AllowMissingTries
	ethConfig.SnapshotAsync = vm.config.SnapshotAsync
	ethConfig.SnapshotVerify = vm.config.SnapshotVerify
	ethConfig.OfflinePruning = vm.config.OfflinePruning
	ethConfig.OfflinePruningBloomFilterSize = vm.config.OfflinePruningBloomFilterSize
	ethConfig.OfflinePruningDataDirectory = vm.config.OfflinePruningDataDirectory

	// Create directory for offline pruning
	if len(ethConfig.OfflinePruningDataDirectory) != 0 {
		if err := os.MkdirAll(ethConfig.OfflinePruningDataDirectory, perms.ReadWriteExecute); err != nil {
			log.Error("failed to create offline pruning data directory", "error", err)
			return err
		}
	}

	vm.chainConfig = g.Config
	vm.networkID = ethConfig.NetworkId
	vm.secpFactory = crypto.FactorySECP256K1R{Cache: cache.LRU{Size: secpFactoryCacheSize}}

	nodecfg := node.Config{
		CorethVersion:         Version,
		KeyStoreDir:           vm.config.KeystoreDirectory,
		ExternalSigner:        vm.config.KeystoreExternalSigner,
		InsecureUnlockAllowed: vm.config.KeystoreInsecureUnlockAllowed,
	}

	vm.codec = Codec

	// TODO: read size from settings
	vm.mempool = NewMempool(ctx.AVAXAssetID, defaultMempoolSize)

	// Attempt to load last accepted block to determine if it is necessary to
	// initialize state with the genesis block.
	lastAcceptedBytes, lastAcceptedErr := vm.acceptedBlockDB.Get(lastAcceptedKey)
	var lastAcceptedHash common.Hash
	switch {
	case lastAcceptedErr == database.ErrNotFound:
		// Set [lastAcceptedHash] to the genesis block hash.
		lastAcceptedHash = ethConfig.Genesis.ToBlock(nil).Hash()
	case lastAcceptedErr != nil:
		return fmt.Errorf("failed to get last accepted block ID due to: %w", lastAcceptedErr)
	case len(lastAcceptedBytes) != common.HashLength:
		return fmt.Errorf("last accepted bytes should have been length %d, but found %d", common.HashLength, len(lastAcceptedBytes))
	default:
		lastAcceptedHash = common.BytesToHash(lastAcceptedBytes)
	}
	ethChain, err := coreth.NewETHChain(&ethConfig, &nodecfg, vm.chaindb, vm.config.EthBackendSettings(), vm.createConsensusCallbacks(), lastAcceptedHash, &vm.clock)
	if err != nil {
		return err
	}
	vm.chain = ethChain
	lastAccepted := vm.chain.LastAcceptedBlock()

	vm.atomicTxRepository, err = NewAtomicTxRepository(vm.db, vm.codec, lastAccepted.NumberU64())
	if err != nil {
		return fmt.Errorf("failed to create atomic repository: %w", err)
	}

	bonusBlockHeights := make(map[uint64]ids.ID)
	if vm.chainID.Cmp(params.AvalancheMainnetChainID) == 0 {
		bonusBlockHeights = bonusBlockMainnetHeights
	}
	if err := repairAtomicRepositoryForBonusBlockTxs(
		vm.atomicTxRepository,
		vm.db,
		getAtomicRepositoryRepairHeights(vm.chainID),
		vm.getAtomicTxFromPreApricot5BlockByHeight,
	); err != nil {
		return fmt.Errorf("failed to repair atomic repository: %w", err)
	}
	vm.atomicTrie, err = NewAtomicTrie(vm.db, vm.ctx.SharedMemory, bonusBlockHeights, vm.atomicTxRepository, vm.codec, lastAccepted.NumberU64())
	if err != nil {
		return fmt.Errorf("failed to create atomic trie: %w", err)
	}

	// start goroutines to update the tx pool gas minimum gas price when upgrades go into effect
	vm.handleGasPriceUpdates()

	vm.networkCodec, err = message.BuildCodec()
	if err != nil {
		return err
	}

	// initialize peer network
	vm.Network = peer.NewNetwork(appSender, vm.networkCodec, ctx.NodeID, vm.config.MaxOutboundActiveRequests)
	vm.client = peer.NewNetworkClient(vm.Network)

	if err = vm.initializeStateSync(toEngine); err != nil {
		return err
	}

	// start goroutines to manage block building
	//
	// NOTE: gossip network must be initialized first otherwise ETH tx gossip will
	// not work.
	vm.gossiper = vm.createGossiper()
	vm.builder = vm.NewBlockBuilder(toEngine)
	vm.chain.Start()

	vm.genesisHash = vm.chain.GetGenesisBlock().Hash()
	log.Info(fmt.Sprintf("lastAccepted = %s", lastAccepted.Hash().Hex()))

	vm.multiGatherer = avalanchegoMetrics.NewMultiGatherer()

	// if performing state syncs, metrics will be initialized
	// with the final state, so in that case we pass false to
	// registerMetrics here.
	registerMetrics := !vm.config.StateSyncEnabled
	if err := vm.initChainState(lastAccepted, registerMetrics); err != nil {
		return err
	}

	vm.builder.awaitSubmittedTxs()
	go vm.ctx.Log.RecoverAndPanic(vm.startContinuousProfiler)

	// The Codec explicitly registers the types it requires from the secp256k1fx
	// so [vm.baseCodec] is a dummy codec use to fulfill the secp256k1fx VM
	// interface. The fx will register all of its types, which can be safely
	// ignored by the VM's codec.
	vm.baseCodec = linearcodec.NewDefault()

	// pruneChain removes all rejected blocks stored in the database.
	//
	// TODO: This function can take over 60 minutes to run on mainnet and
	// should be converted to run asynchronously.
	// if err := vm.pruneChain(); err != nil {
	// 	return err
	// }

	// If metrics are enabled, register the default metrics regitry
	if metrics.Enabled {
		gatherer := corethPrometheus.Gatherer(metrics.DefaultRegistry)
		if err := vm.multiGatherer.Register(ethMetricsPrefix, gatherer); err != nil {
			return err
		}
	}
	// Register [multiGatherer] after registerers have been registered to it
	if err := ctx.Metrics.Register(vm.multiGatherer); err != nil {
		return err
	}

	return vm.fx.Initialize(vm)
}

// initializeStateSync is called from Initialize and registers
// state sync handlers and [vm.stateSyncer].
// [vm.stateSyncer] implements the StateSyncableVM interface
// expected by engine for VMs that support state sync.
func (vm *VM) initializeStateSync(toEngine chan<- commonEng.Message) error {
	// parse nodeIDs from state sync IDs in vm config
	var stateSyncIDs []ids.ShortID
	if vm.config.StateSyncEnabled && len(vm.config.StateSyncIDs) > 0 {
		nodeIDs := strings.Split(vm.config.StateSyncIDs, ",")
		stateSyncIDs = make([]ids.ShortID, len(nodeIDs))
		for i, nodeIDString := range nodeIDs {
			nodeID, err := ids.ShortFromPrefixedString(nodeIDString, constants.NodeIDPrefix)
			if err != nil {
				return fmt.Errorf("failed to parse %s as ShortID: %w", nodeIDString, err)
			}
			stateSyncIDs[i] = nodeID
		}
	}

	vm.stateSyncer = NewStateSyncer(&stateSyncConfig{
		state:                   &vm.vmState,
		statsEnabled:            vm.config.StateSyncMetricsEnabled,
		enabled:                 vm.config.StateSyncEnabled,
		forceSyncHighestSummary: vm.config.StateSyncForceHighestSummary,
		netCodec:                vm.networkCodec,
		toEngine:                toEngine,
		client:                  vm.client,
		stateSyncIDs:            stateSyncIDs,
		minBlocks:               defaultStateSyncMinBlocks,
		syncableInterval:        defaultSyncableInterval,
	})

	return nil
}

func (vm *VM) initChainState(lastAcceptedBlock *types.Block, metricsEnabled bool) error {
	isApricotPhase5 := vm.chainConfig.IsApricotPhase5(new(big.Int).SetUint64(lastAcceptedBlock.Time()))
	atomicTxs, err := ExtractAtomicTxs(lastAcceptedBlock.ExtData(), isApricotPhase5, vm.codec)
	if err != nil {
		return fmt.Errorf(
			"error extracting atomic txs when setting chain state, height=%d, hash=%s, err=%w",
			lastAcceptedBlock.NumberU64(), lastAcceptedBlock.Hash(), err,
		)
	}
	config := &chain.Config{
		DecidedCacheSize:    decidedCacheSize,
		MissingCacheSize:    missingCacheSize,
		UnverifiedCacheSize: unverifiedCacheSize,
		GetBlockIDAtHeight:  vm.GetBlockIDAtHeight,
		GetBlock:            vm.getBlock,
		UnmarshalBlock:      vm.parseBlock,
		BuildBlock:          vm.buildBlock,
		LastAcceptedBlock: &Block{
			id:        ids.ID(lastAcceptedBlock.Hash()),
			ethBlock:  lastAcceptedBlock,
			vm:        vm,
			status:    choices.Accepted,
			atomicTxs: atomicTxs,
		},
	}
	if !metricsEnabled {
		vm.State = chain.NewState(config)
		return nil
	}

	// Register chain state metrics
	chainStateRegisterer := prometheus.NewRegistry()
	state, err := chain.NewMeteredState(chainStateRegisterer, config)
	if err != nil {
		return fmt.Errorf("could not create metered state: %w", err)
	}
	vm.State = state

	return vm.multiGatherer.Register(chainStateMetricsPrefix, chainStateRegisterer)
}

// initGossipHandling sets the gossip handler to use the push gossiper if ApricotPhase4 (activation of Snowman++) is enabled
func (vm *VM) initGossipHandling() {
	if vm.chainConfig.ApricotPhase4BlockTimestamp != nil {
		vm.Network.SetGossipHandler(NewGossipHandler(vm))
	}
}

func (vm *VM) createConsensusCallbacks() *dummy.ConsensusCallbacks {
	return &dummy.ConsensusCallbacks{
		OnFinalizeAndAssemble: vm.onFinalizeAndAssemble,
		OnExtraStateChange:    vm.onExtraStateChange,
	}
}

func (vm *VM) preBatchOnFinalizeAndAssemble(header *types.Header, state *state.StateDB, txs []*types.Transaction) ([]byte, *big.Int, *big.Int, error) {
	for {
		tx, exists := vm.mempool.NextTx()
		if !exists {
			break
		}
		// Take a snapshot of [state] before calling verifyTx so that if the transaction fails verification
		// we can revert to [snapshot].
		// Note: snapshot is taken inside the loop because you cannot revert to the same snapshot more than
		// once.
		snapshot := state.Snapshot()
		rules := vm.chainConfig.AvalancheRules(header.Number, new(big.Int).SetUint64(header.Time))
		if err := vm.verifyTx(tx, header.ParentHash, header.BaseFee, state, rules); err != nil {
			// Discard the transaction from the mempool on failed verification.
			vm.mempool.DiscardCurrentTx(tx.ID())
			state.RevertToSnapshot(snapshot)
			continue
		}

		atomicTxBytes, err := vm.codec.Marshal(codecVersion, tx)
		if err != nil {
			// Discard the transaction from the mempool and error if the transaction
			// cannot be marshalled. This should never happen.
			vm.mempool.DiscardCurrentTx(tx.ID())
			return nil, nil, nil, fmt.Errorf("failed to marshal atomic transaction %s due to %w", tx.ID(), err)
		}
		var contribution, gasUsed *big.Int
		if rules.IsApricotPhase4 {
			contribution, gasUsed, err = tx.BlockFeeContribution(rules.IsApricotPhase5, vm.ctx.AVAXAssetID, header.BaseFee)
			if err != nil {
				return nil, nil, nil, err
			}
		}
		return atomicTxBytes, contribution, gasUsed, nil
	}

	if len(txs) == 0 {
		// this could happen due to the async logic of geth tx pool
		return nil, nil, nil, errEmptyBlock
	}

	return nil, nil, nil, nil
}

// assumes that we are in at least Apricot Phase 5.
func (vm *VM) postBatchOnFinalizeAndAssemble(header *types.Header, state *state.StateDB, txs []*types.Transaction) ([]byte, *big.Int, *big.Int, error) {
	var (
		batchAtomicTxs    []*Tx
		batchAtomicUTXOs  ids.Set
		batchContribution *big.Int = new(big.Int).Set(common.Big0)
		batchGasUsed      *big.Int = new(big.Int).Set(common.Big0)
		rules                      = vm.chainConfig.AvalancheRules(header.Number, new(big.Int).SetUint64(header.Time))
		size              int
	)

	for {
		tx, exists := vm.mempool.NextTx()
		if !exists {
			break
		}

		// Ensure that adding [tx] to the block will not exceed the block size soft limit.
		txSize := len(tx.Bytes())
		if size+txSize > targetAtomicTxsSize {
			vm.mempool.CancelCurrentTx(tx.ID())
			break
		}

		var (
			txGasUsed, txContribution *big.Int
			err                       error
		)

		// Note: we do not need to check if we are in at least ApricotPhase4 here because
		// we assume that this function will only be called when the block is in at least
		// ApricotPhase5.
		txContribution, txGasUsed, err = tx.BlockFeeContribution(true, vm.ctx.AVAXAssetID, header.BaseFee)
		if err != nil {
			return nil, nil, nil, err
		}
		// ensure [gasUsed] + [batchGasUsed] doesnt exceed the [atomicGasLimit]
		if totalGasUsed := new(big.Int).Add(batchGasUsed, txGasUsed); totalGasUsed.Cmp(params.AtomicGasLimit) > 0 {
			// Send [tx] back to the mempool's tx heap.
			vm.mempool.CancelCurrentTx(tx.ID())
			break
		}

		if batchAtomicUTXOs.Overlaps(tx.InputUTXOs()) {
			// Discard the transaction from the mempool since it will fail verification
			// after this block has been accepted.
			// Note: if the proposed block is not accepted, the transaction may still be
			// valid, but we discard it early here based on the assumption that the proposed
			// block will most likely be accepted.
			// Discard the transaction from the mempool on failed verification.
			vm.mempool.DiscardCurrentTx(tx.ID())
			continue
		}

		snapshot := state.Snapshot()
		if err := vm.verifyTx(tx, header.ParentHash, header.BaseFee, state, rules); err != nil {
			// Discard the transaction from the mempool and reset the state to [snapshot]
			// if it fails verification here.
			// Note: prior to this point, we have not modified [state] so there is no need to
			// revert to a snapshot if we discard the transaction prior to this point.
			vm.mempool.DiscardCurrentTx(tx.ID())
			state.RevertToSnapshot(snapshot)
			continue
		}

		batchAtomicTxs = append(batchAtomicTxs, tx)
		batchAtomicUTXOs.Union(tx.InputUTXOs())
		// Add the [txGasUsed] to the [batchGasUsed] when the [tx] has passed verification
		batchGasUsed.Add(batchGasUsed, txGasUsed)
		batchContribution.Add(batchContribution, txContribution)
		size += txSize
	}

	// If there is a non-zero number of transactions, marshal them and return the byte slice
	// for the block's extra data along with the contribution and gas used.
	if len(batchAtomicTxs) > 0 {
		atomicTxBytes, err := vm.codec.Marshal(codecVersion, batchAtomicTxs)
		if err != nil {
			// If we fail to marshal the batch of atomic transactions for any reason,
			// discard the entire set of current transactions.
			vm.mempool.DiscardCurrentTxs()
			return nil, nil, nil, fmt.Errorf("failed to marshal batch of atomic transactions due to %w", err)
		}
		return atomicTxBytes, batchContribution, batchGasUsed, nil
	}

	// If there are no regular transactions and there were also no atomic transactions to be included,
	// then the block is empty and should be considered invalid.
	if len(txs) == 0 {
		// this could happen due to the async logic of geth tx pool
		return nil, nil, nil, errEmptyBlock
	}

	// If there are no atomic transactions, but there is a non-zero number of regular transactions, then
	// we return a nil slice with no contribution from the atomic transactions and a nil error.
	return nil, nil, nil, nil
}

func (vm *VM) onFinalizeAndAssemble(header *types.Header, state *state.StateDB, txs []*types.Transaction) ([]byte, *big.Int, *big.Int, error) {
	if !vm.chainConfig.IsApricotPhase5(new(big.Int).SetUint64(header.Time)) {
		return vm.preBatchOnFinalizeAndAssemble(header, state, txs)
	}
	return vm.postBatchOnFinalizeAndAssemble(header, state, txs)
}

func (vm *VM) onExtraStateChange(block *types.Block, state *state.StateDB) (*big.Int, *big.Int, error) {
	var (
		batchContribution *big.Int = big.NewInt(0)
		batchGasUsed      *big.Int = big.NewInt(0)
		timestamp                  = new(big.Int).SetUint64(block.Time())
		isApricotPhase4            = vm.chainConfig.IsApricotPhase4(timestamp)
		isApricotPhase5            = vm.chainConfig.IsApricotPhase5(timestamp)
	)

	txs, err := ExtractAtomicTxs(block.ExtData(), isApricotPhase5, vm.codec)
	if err != nil {
		return nil, nil, err
	}

	// If there are no transactions, we can return early
	if len(txs) == 0 {
		return nil, nil, nil
	}

	for _, tx := range txs {
		if err := tx.UnsignedAtomicTx.EVMStateTransfer(vm.ctx, state); err != nil {
			return nil, nil, err
		}
		// If ApricotPhase4 is enabled, calculate the block fee contribution
		if isApricotPhase4 {
			contribution, gasUsed, err := tx.BlockFeeContribution(isApricotPhase5, vm.ctx.AVAXAssetID, block.BaseFee())
			if err != nil {
				return nil, nil, err
			}

			batchContribution.Add(batchContribution, contribution)
			batchGasUsed.Add(batchGasUsed, gasUsed)
		}

		// If ApricotPhase5 is enabled, enforce that the atomic gas used does not exceed the
		// atomic gas limit.
		if vm.chainConfig.IsApricotPhase5(timestamp) {
			// Ensure that [tx] does not push [block] above the atomic gas limit.
			if batchGasUsed.Cmp(params.AtomicGasLimit) == 1 {
				return nil, nil, fmt.Errorf("atomic gas used (%d) by block (%s), exceeds atomic gas limit (%d)", batchGasUsed, block.Hash().Hex(), params.AtomicGasLimit)
			}
		}
	}
	return batchContribution, batchGasUsed, nil
}

func (vm *VM) pruneChain() error {
	if !vm.config.Pruning {
		return nil
	}
	pruned, err := vm.db.Has(pruneRejectedBlocksKey)
	if err != nil {
		return fmt.Errorf("failed to check if the VM has pruned rejected blocks: %w", err)
	}
	if pruned {
		return nil
	}

	lastAcceptedHeight := vm.LastAcceptedBlock().Height()
	if err := vm.chain.RemoveRejectedBlocks(0, lastAcceptedHeight); err != nil {
		return err
	}
	heightBytes := make([]byte, 8)
	binary.PutUvarint(heightBytes, lastAcceptedHeight)
	if err := vm.db.Put(pruneRejectedBlocksKey, heightBytes); err != nil {
		return err
	}
	return vm.db.Commit()
}

func (vm *VM) SetState(state snow.State) error {
	switch state {
	case snow.StateSyncing:
		vm.bootstrapped = false
		return nil
	case snow.Bootstrapping:
		vm.bootstrapped = false
		return vm.fx.Bootstrapping()
	case snow.NormalOp:
		vm.setAppMessageHandlers()
		vm.bootstrapped = true
		return vm.fx.Bootstrapped()
	default:
		return snow.ErrUnknownState
	}
}

// setAppMessageHandlers sets the message handlers for the VM.
// Note: this is called when snow.State is set to NormalOp since the VM should
// not serve these requests until it has finished bootstrapping.
func (vm *VM) setAppMessageHandlers() {
	vm.initGossipHandling()

	// Create separate EVM TrieDB (read only) for serving leafs requests.
	// We create a separate TrieDB here, so that it has a separate cache from the one
	// used by the node when processing blocks.
	evmTrieDB := trie.NewDatabaseWithConfig(
		vm.chaindb,
		&trie.Config{
			Cache: vm.config.StateSyncServerTrieCache,
		},
	)
	syncRequestHandler := handlers.NewSyncHandler(vm.chain.BlockChain().GetBlock, evmTrieDB, vm.atomicTrie.TrieDB(), vm.networkCodec, handlerstats.NewHandlerStats(metrics.Enabled && vm.config.StateSyncMetricsEnabled))
	vm.Network.SetRequestHandler(syncRequestHandler)
}

// Shutdown implements the snowman.ChainVM interface
func (vm *VM) Shutdown() error {
	if vm.ctx == nil {
		return nil
	}
	vm.Network.Shutdown()
	if err := vm.stateSyncer.Shutdown(); err != nil {
		log.Error("error stopping state syncer", "err", err)
	}
	close(vm.shutdownChan)
	vm.chain.Stop()
	vm.shutdownWg.Wait()
	return nil
}

// buildBlock builds a block to be wrapped by ChainState
func (vm *VM) buildBlock() (snowman.Block, error) {
	block, err := vm.chain.GenerateBlock()
	vm.builder.handleGenerateBlock()
	if err != nil {
		vm.mempool.CancelCurrentTxs()
		return nil, err
	}

	isApricotPhase5 := vm.chainConfig.IsApricotPhase5(new(big.Int).SetUint64(block.Time()))
	atomicTxs, err := ExtractAtomicTxs(block.ExtData(), isApricotPhase5, vm.codec)
	if err != nil {
		vm.mempool.DiscardCurrentTxs()
		return nil, err
	}
	// Note: the status of block is set by ChainState
	blk := &Block{
		id:        ids.ID(block.Hash()),
		ethBlock:  block,
		vm:        vm,
		atomicTxs: atomicTxs,
	}

	// Verify is called on a non-wrapped block here, such that this
	// does not add [blk] to the processing blocks map in ChainState.
	//
	// TODO cache verification since Verify() will be called by the
	// consensus engine as well.
	//
	// Note: this is only called when building a new block, so caching
	// verification will only be a significant optimization for nodes
	// that produce a large number of blocks.
	// We call verify without writes here to avoid generating a reference
	// to the blk state root in the triedb when we are going to call verify
	// again from the consensus engine with writes enabled.
	if err := blk.verify(false /*=writes*/); err != nil {
		vm.mempool.CancelCurrentTxs()
		return nil, fmt.Errorf("block failed verification due to: %w", err)
	}

	log.Debug(fmt.Sprintf("Built block %s", blk.ID()))
	// Marks the current transactions from the mempool as being successfully issued
	// into a block.
	vm.mempool.IssueCurrentTxs()
	return blk, nil
}

// parseBlock parses [b] into a block to be wrapped by ChainState.
func (vm *VM) parseBlock(b []byte) (snowman.Block, error) {
	ethBlock := new(types.Block)
	if err := rlp.DecodeBytes(b, ethBlock); err != nil {
		return nil, err
	}

	isApricotPhase5 := vm.chainConfig.IsApricotPhase5(new(big.Int).SetUint64(ethBlock.Time()))
	atomicTxs, err := ExtractAtomicTxs(ethBlock.ExtData(), isApricotPhase5, vm.codec)
	if err != nil {
		return nil, err
	}
	// Note: the status of block is set by ChainState
	block := &Block{
		id:        ids.ID(ethBlock.Hash()),
		ethBlock:  ethBlock,
		vm:        vm,
		atomicTxs: atomicTxs,
	}
	// Performing syntactic verification in ParseBlock allows for
	// short-circuiting bad blocks before they are processed by the VM.
	if _, err := block.syntacticVerify(); err != nil {
		return nil, fmt.Errorf("syntactic block verification failed: %w", err)
	}
	return block, nil
}

// getBlock attempts to retrieve block [id] from the VM to be wrapped
// by ChainState.
func (vm *VM) getBlock(id ids.ID) (snowman.Block, error) {
	ethBlock := vm.chain.GetBlockByHash(common.Hash(id))
	// If [ethBlock] is nil, return [database.ErrNotFound] here
	// so that the miss is considered cacheable.
	if ethBlock == nil {
		return nil, database.ErrNotFound
	}
	isApricotPhase5 := vm.chainConfig.IsApricotPhase5(new(big.Int).SetUint64(ethBlock.Time()))
	atomicTxs, err := ExtractAtomicTxs(ethBlock.ExtData(), isApricotPhase5, vm.codec)
	if err != nil {
		return nil, err
	}
	// Note: the status of block is set by ChainState
	blk := &Block{
		id:        ids.ID(ethBlock.Hash()),
		ethBlock:  ethBlock,
		vm:        vm,
		atomicTxs: atomicTxs,
	}
	return blk, nil
}

// SetPreference sets what the current tail of the chain is
func (vm *VM) SetPreference(blkID ids.ID) error {
	// Since each internal handler used by [vm.State] always returns a block
	// with non-nil ethBlock value, GetBlockInternal should never return a
	// (*Block) with a nil ethBlock value.
	block, err := vm.GetBlockInternal(blkID)
	if err != nil {
		return fmt.Errorf("failed to set preference to %s: %w", blkID, err)
	}

	return vm.chain.SetPreference(block.(*Block).ethBlock)
}

func (vm *VM) VerifyHeightIndex() error {
	// our index is vm.chain.GetBlockByNumber
	return nil
}

// GetBlockIDAtHeight retrieves the blkID of the canonical block at [blkHeight]
// if [blkHeight] is less than the height of the last accepted block, this will return
// a canonical block. Otherwise, it may return a blkID that has not yet been accepted.
func (vm *VM) GetBlockIDAtHeight(blkHeight uint64) (ids.ID, error) {
	ethBlock := vm.chain.GetBlockByNumber(blkHeight)
	if ethBlock == nil {
		return ids.ID{}, fmt.Errorf("could not find block at height: %d", blkHeight)
	}

	return ids.ID(ethBlock.Hash()), nil
}

func (vm *VM) Version() (string, error) {
	return Version, nil
}

// NewHandler returns a new Handler for a service where:
//   * The handler's functionality is defined by [service]
//     [service] should be a gorilla RPC service (see https://www.gorillatoolkit.org/pkg/rpc/v2)
//   * The name of the service is [name]
//   * The LockOption is the first element of [lockOption]
//     By default the LockOption is WriteLock
//     [lockOption] should have either 0 or 1 elements. Elements beside the first are ignored.
func newHandler(name string, service interface{}, lockOption ...commonEng.LockOption) (*commonEng.HTTPHandler, error) {
	server := avalancheRPC.NewServer()
	server.RegisterCodec(avalancheJSON.NewCodec(), "application/json")
	server.RegisterCodec(avalancheJSON.NewCodec(), "application/json;charset=UTF-8")
	if err := server.RegisterService(service, name); err != nil {
		return nil, err
	}

	var lock commonEng.LockOption = commonEng.WriteLock
	if len(lockOption) != 0 {
		lock = lockOption[0]
	}
	return &commonEng.HTTPHandler{LockOptions: lock, Handler: server}, nil
}

// CreateHandlers makes new http handlers that can handle API calls
func (vm *VM) CreateHandlers() (map[string]*commonEng.HTTPHandler, error) {
	handler := vm.chain.NewRPCHandler(vm.config.APIMaxDuration.Duration)
	enabledAPIs := vm.config.EthAPIs()
	if err := vm.chain.AttachEthService(handler, enabledAPIs); err != nil {
		return nil, err
	}

	primaryAlias, err := vm.ctx.BCLookup.PrimaryAlias(vm.ctx.ChainID)
	if err != nil {
		return nil, fmt.Errorf("failed to get primary alias for chain due to %w", err)
	}
	apis := make(map[string]*commonEng.HTTPHandler)
	avaxAPI, err := newHandler("avax", &AvaxAPI{vm})
	if err != nil {
		return nil, fmt.Errorf("failed to register service for AVAX API due to %w", err)
	}
	enabledAPIs = append(enabledAPIs, "avax")
	apis[avaxEndpoint] = avaxAPI

	if vm.config.CorethAdminAPIEnabled {
		adminAPI, err := newHandler("admin", NewAdminService(vm, os.ExpandEnv(fmt.Sprintf("%s_coreth_performance_%s", vm.config.CorethAdminAPIDir, primaryAlias))))
		if err != nil {
			return nil, fmt.Errorf("failed to register service for admin API due to %w", err)
		}
		apis[adminEndpoint] = adminAPI
		enabledAPIs = append(enabledAPIs, "coreth-admin")
	}

	if vm.config.SnowmanAPIEnabled {
		if err := handler.RegisterName("snowman", &SnowmanAPI{vm}); err != nil {
			return nil, err
		}
		enabledAPIs = append(enabledAPIs, "snowman")
	}

	log.Info(fmt.Sprintf("Enabled APIs: %s", strings.Join(enabledAPIs, ", ")))
	apis[ethRPCEndpoint] = &commonEng.HTTPHandler{
		LockOptions: commonEng.NoLock,
		Handler:     handler,
	}
	apis[ethWSEndpoint] = &commonEng.HTTPHandler{
		LockOptions: commonEng.NoLock,
		Handler: handler.WebsocketHandlerWithDuration(
			[]string{"*"},
			vm.config.APIMaxDuration.Duration,
			vm.config.WSCPURefillRate.Duration,
			vm.config.WSCPUMaxStored.Duration,
		),
	}

	return apis, nil
}

// CreateStaticHandlers makes new http handlers that can handle API calls
func (vm *VM) CreateStaticHandlers() (map[string]*commonEng.HTTPHandler, error) {
	handler := rpc.NewServer(0)
	if err := handler.RegisterName("static", &StaticService{}); err != nil {
		return nil, err
	}

	return map[string]*commonEng.HTTPHandler{
		"/rpc": {LockOptions: commonEng.NoLock, Handler: handler},
	}, nil
}

/*
 ******************************************************************************
 *********************************** Helpers **********************************
 ******************************************************************************
 */

// conflicts returns an error if [inputs] conflicts with any of the atomic inputs contained in [ancestor]
// or any of its ancestor blocks going back to the last accepted block in its ancestry. If [ancestor] is
// accepted, then nil will be returned immediately.
// If the ancestry of [ancestor] cannot be fetched, then [errRejectedParent] may be returned.
func (vm *VM) conflicts(inputs ids.Set, ancestor *Block) error {
	for ancestor.Status() != choices.Accepted {
		// If any of the atomic transactions in the ancestor conflict with [inputs]
		// return an error.
		for _, atomicTx := range ancestor.atomicTxs {
			if inputs.Overlaps(atomicTx.InputUTXOs()) {
				return errConflictingAtomicInputs
			}
		}

		// Move up the chain.
		nextAncestorID := ancestor.Parent()
		// If the ancestor is unknown, then the parent failed
		// verification when it was called.
		// If the ancestor is rejected, then this block shouldn't be
		// inserted into the canonical chain because the parent is
		// will be missing.
		// If the ancestor is processing, then the block may have
		// been verified.
		nextAncestorIntf, err := vm.GetBlockInternal(nextAncestorID)
		if err != nil {
			return errRejectedParent
		}

		if blkStatus := nextAncestorIntf.Status(); blkStatus == choices.Unknown || blkStatus == choices.Rejected {
			return errRejectedParent
		}
		nextAncestor, ok := nextAncestorIntf.(*Block)
		if !ok {
			return fmt.Errorf("ancestor block %s had unexpected type %T", nextAncestor.ID(), nextAncestorIntf)
		}
		ancestor = nextAncestor
	}

	return nil
}

// getAtomicTx returns the requested transaction, status, and height.
// If the status is Unknown, then the returned transaction will be nil.
func (vm *VM) getAtomicTx(txID ids.ID) (*Tx, Status, uint64, error) {
	if tx, height, err := vm.atomicTxRepository.GetByTxID(txID); err == nil {
		return tx, Accepted, height, nil
	} else if err != database.ErrNotFound {
		return nil, Unknown, 0, err
	}
	tx, dropped, found := vm.mempool.GetTx(txID)
	switch {
	case found && dropped:
		return tx, Dropped, 0, nil
	case found:
		return tx, Processing, 0, nil
	default:
		return nil, Unknown, 0, nil
	}
}

// ParseAddress takes in an address and produces the ID of the chain it's for
// the ID of the address
func (vm *VM) ParseAddress(addrStr string) (ids.ID, ids.ShortID, error) {
	chainIDAlias, hrp, addrBytes, err := formatting.ParseAddress(addrStr)
	if err != nil {
		return ids.ID{}, ids.ShortID{}, err
	}

	chainID, err := vm.ctx.BCLookup.Lookup(chainIDAlias)
	if err != nil {
		return ids.ID{}, ids.ShortID{}, err
	}

	expectedHRP := constants.GetHRP(vm.ctx.NetworkID)
	if hrp != expectedHRP {
		return ids.ID{}, ids.ShortID{}, fmt.Errorf("expected hrp %q but got %q",
			expectedHRP, hrp)
	}

	addr, err := ids.ToShortID(addrBytes)
	if err != nil {
		return ids.ID{}, ids.ShortID{}, err
	}
	return chainID, addr, nil
}

// issueTx verifies [tx] as valid to be issued on top of the currently preferred block
// and then issues [tx] into the mempool if valid.
func (vm *VM) issueTx(tx *Tx, local bool) error {
	if err := vm.verifyTxAtTip(tx); err != nil {
		if !local {
			// unlike local txs, invalid remote txs are recorded as discarded
			// so that they won't be requested again
			txID := tx.ID()
			vm.mempool.discardedTxs.Put(txID, tx)
			log.Debug("failed to verify remote tx being issued to the mempool",
				"txID", txID,
				"err", err,
			)
			return nil
		}
		return err
	}
	// add to mempool and possibly re-gossip
	if err := vm.mempool.AddTx(tx); err != nil {
		if !local {
			// unlike local txs, invalid remote txs are recorded as discarded
			// so that they won't be requested again
			txID := tx.ID()
			vm.mempool.discardedTxs.Put(tx.ID(), tx)
			log.Debug("failed to issue remote tx to mempool",
				"txID", txID,
				"err", err,
			)
			return nil
		}
		return err
	}
	// NOTE: Gossiping of the issued [Tx] is handled in [AddTx]
	return nil
}

// verifyTxAtTip verifies that [tx] is valid to be issued on top of the currently preferred block
func (vm *VM) verifyTxAtTip(tx *Tx) error {
	preferredBlock := vm.chain.CurrentBlock()
	preferredState, err := vm.chain.BlockState(preferredBlock)
	if err != nil {
		return fmt.Errorf("failed to retrieve block state at tip while verifying atomic tx: %w", err)
	}
	rules := vm.currentRules()
	parentHeader := preferredBlock.Header()
	var nextBaseFee *big.Int
	timestamp := vm.clock.Time().Unix()
	bigTimestamp := big.NewInt(timestamp)
	if vm.chainConfig.IsApricotPhase3(bigTimestamp) {
		_, nextBaseFee, err = dummy.EstimateNextBaseFee(vm.chainConfig, parentHeader, uint64(timestamp))
		if err != nil {
			// Return extremely detailed error since CalcBaseFee should never encounter an issue here
			return fmt.Errorf("failed to calculate base fee with parent timestamp (%d), parent ExtraData: (0x%x), and current timestamp (%d): %w", parentHeader.Time, parentHeader.Extra, timestamp, err)
		}
	}

	return vm.verifyTx(tx, parentHeader.Hash(), nextBaseFee, preferredState, rules)
}

// verifyTx verifies that [tx] is valid to be issued into a block with parent block [parentHash]
// and validated at [state] using [rules] as the current rule set.
// Note: verifyTx may modify [state]. If [state] needs to be properly maintained, the caller is responsible
// for reverting to the correct snapshot after calling this function. If this function is called with a
// throwaway state, then this is not necessary.
func (vm *VM) verifyTx(tx *Tx, parentHash common.Hash, baseFee *big.Int, state *state.StateDB, rules params.Rules) error {
	parentIntf, err := vm.GetBlockInternal(ids.ID(parentHash))
	if err != nil {
		return fmt.Errorf("failed to get parent block: %w", err)
	}
	parent, ok := parentIntf.(*Block)
	if !ok {
		return fmt.Errorf("parent block %s had unexpected type %T", parentIntf.ID(), parentIntf)
	}
	if err := tx.UnsignedAtomicTx.SemanticVerify(vm, tx, parent, baseFee, rules); err != nil {
		return err
	}
	return tx.UnsignedAtomicTx.EVMStateTransfer(vm.ctx, state)
}

// GetAtomicUTXOs returns the utxos that at least one of the provided addresses is
// referenced in.
func (vm *VM) GetAtomicUTXOs(
	chainID ids.ID,
	addrs ids.ShortSet,
	startAddr ids.ShortID,
	startUTXOID ids.ID,
	limit int,
) ([]*avax.UTXO, ids.ShortID, ids.ID, error) {
	if limit <= 0 || limit > maxUTXOsToFetch {
		limit = maxUTXOsToFetch
	}

	addrsList := make([][]byte, addrs.Len())
	for i, addr := range addrs.List() {
		addrsList[i] = addr.Bytes()
	}

	allUTXOBytes, lastAddr, lastUTXO, err := vm.ctx.SharedMemory.Indexed(
		chainID,
		addrsList,
		startAddr.Bytes(),
		startUTXOID[:],
		limit,
	)
	if err != nil {
		return nil, ids.ShortID{}, ids.ID{}, fmt.Errorf("error fetching atomic UTXOs: %w", err)
	}

	lastAddrID, err := ids.ToShortID(lastAddr)
	if err != nil {
		lastAddrID = ids.ShortEmpty
	}
	lastUTXOID, err := ids.ToID(lastUTXO)
	if err != nil {
		lastUTXOID = ids.Empty
	}

	utxos := make([]*avax.UTXO, len(allUTXOBytes))
	for i, utxoBytes := range allUTXOBytes {
		utxo := &avax.UTXO{}
		if _, err := vm.codec.Unmarshal(utxoBytes, utxo); err != nil {
			return nil, ids.ShortID{}, ids.ID{}, fmt.Errorf("error parsing UTXO: %w", err)
		}
		utxos[i] = utxo
	}
	return utxos, lastAddrID, lastUTXOID, nil
}

// GetSpendableFunds returns a list of EVMInputs and keys (in corresponding
// order) to total [amount] of [assetID] owned by [keys].
// Note: we return [][]*crypto.PrivateKeySECP256K1R even though each input
// corresponds to a single key, so that the signers can be passed in to
// [tx.Sign] which supports multiple keys on a single input.
func (vm *VM) GetSpendableFunds(
	keys []*crypto.PrivateKeySECP256K1R,
	assetID ids.ID,
	amount uint64,
) ([]EVMInput, [][]*crypto.PrivateKeySECP256K1R, error) {
	// Note: current state uses the state of the preferred block.
	state, err := vm.chain.CurrentState()
	if err != nil {
		return nil, nil, err
	}
	inputs := []EVMInput{}
	signers := [][]*crypto.PrivateKeySECP256K1R{}
	// Note: we assume that each key in [keys] is unique, so that iterating over
	// the keys will not produce duplicated nonces in the returned EVMInput slice.
	for _, key := range keys {
		if amount == 0 {
			break
		}
		addr := GetEthAddress(key)
		var balance uint64
		if assetID == vm.ctx.AVAXAssetID {
			// If the asset is AVAX, we divide by the x2cRate to convert back to the correct
			// denomination of AVAX that can be exported.
			balance = new(big.Int).Div(state.GetBalance(addr), x2cRate).Uint64()
		} else {
			balance = state.GetBalanceMultiCoin(addr, common.Hash(assetID)).Uint64()
		}
		if balance == 0 {
			continue
		}
		if amount < balance {
			balance = amount
		}
		nonce, err := vm.GetCurrentNonce(addr)
		if err != nil {
			return nil, nil, err
		}
		inputs = append(inputs, EVMInput{
			Address: addr,
			Amount:  balance,
			AssetID: assetID,
			Nonce:   nonce,
		})
		signers = append(signers, []*crypto.PrivateKeySECP256K1R{key})
		amount -= balance
	}

	if amount > 0 {
		return nil, nil, errInsufficientFunds
	}

	return inputs, signers, nil
}

// GetSpendableAVAXWithFee returns a list of EVMInputs and keys (in corresponding
// order) to total [amount] + [fee] of [AVAX] owned by [keys].
// This function accounts for the added cost of the additional inputs needed to
// create the transaction and makes sure to skip any keys with a balance that is
// insufficient to cover the additional fee.
// Note: we return [][]*crypto.PrivateKeySECP256K1R even though each input
// corresponds to a single key, so that the signers can be passed in to
// [tx.Sign] which supports multiple keys on a single input.
func (vm *VM) GetSpendableAVAXWithFee(
	keys []*crypto.PrivateKeySECP256K1R,
	amount uint64,
	cost uint64,
	baseFee *big.Int,
) ([]EVMInput, [][]*crypto.PrivateKeySECP256K1R, error) {
	// Note: current state uses the state of the preferred block.
	state, err := vm.chain.CurrentState()
	if err != nil {
		return nil, nil, err
	}

	initialFee, err := calculateDynamicFee(cost, baseFee)
	if err != nil {
		return nil, nil, err
	}

	newAmount, err := math.Add64(amount, initialFee)
	if err != nil {
		return nil, nil, err
	}
	amount = newAmount

	inputs := []EVMInput{}
	signers := [][]*crypto.PrivateKeySECP256K1R{}
	// Note: we assume that each key in [keys] is unique, so that iterating over
	// the keys will not produce duplicated nonces in the returned EVMInput slice.
	for _, key := range keys {
		if amount == 0 {
			break
		}

		prevFee, err := calculateDynamicFee(cost, baseFee)
		if err != nil {
			return nil, nil, err
		}

		newCost := cost + EVMInputGas
		newFee, err := calculateDynamicFee(newCost, baseFee)
		if err != nil {
			return nil, nil, err
		}

		additionalFee := newFee - prevFee

		addr := GetEthAddress(key)
		// Since the asset is AVAX, we divide by the x2cRate to convert back to
		// the correct denomination of AVAX that can be exported.
		balance := new(big.Int).Div(state.GetBalance(addr), x2cRate).Uint64()
		// If the balance for [addr] is insufficient to cover the additional cost
		// of adding an input to the transaction, skip adding the input altogether
		if balance <= additionalFee {
			continue
		}

		// Update the cost for the next iteration
		cost = newCost

		newAmount, err := math.Add64(amount, additionalFee)
		if err != nil {
			return nil, nil, err
		}
		amount = newAmount

		// Use the entire [balance] as an input, but if the required [amount]
		// is less than the balance, update the [inputAmount] to spend the
		// minimum amount to finish the transaction.
		inputAmount := balance
		if amount < balance {
			inputAmount = amount
		}
		nonce, err := vm.GetCurrentNonce(addr)
		if err != nil {
			return nil, nil, err
		}
		inputs = append(inputs, EVMInput{
			Address: addr,
			Amount:  inputAmount,
			AssetID: vm.ctx.AVAXAssetID,
			Nonce:   nonce,
		})
		signers = append(signers, []*crypto.PrivateKeySECP256K1R{key})
		amount -= inputAmount
	}

	if amount > 0 {
		return nil, nil, errInsufficientFunds
	}

	return inputs, signers, nil
}

// GetCurrentNonce returns the nonce associated with the address at the
// preferred block
func (vm *VM) GetCurrentNonce(address common.Address) (uint64, error) {
	// Note: current state uses the state of the preferred block.
	state, err := vm.chain.CurrentState()
	if err != nil {
		return 0, err
	}
	return state.GetNonce(address), nil
}

// currentRules returns the chain rules for the current block.
func (vm *VM) currentRules() params.Rules {
	header := vm.chain.APIBackend().CurrentHeader()
	return vm.chainConfig.AvalancheRules(header.Number, big.NewInt(int64(header.Time)))
}

// getBlockValidator returns the block validator that should be used for a block that
// follows the ruleset defined by [rules]
func (vm *VM) getBlockValidator(rules params.Rules) BlockValidator {
	switch {
	case rules.IsApricotPhase5:
		return phase5BlockValidator
	case rules.IsApricotPhase4:
		return phase4BlockValidator
	case rules.IsApricotPhase3:
		return phase3BlockValidator
	case rules.IsApricotPhase2, rules.IsApricotPhase1:
		// Note: the phase1BlockValidator is used in both apricot phase1 and phase2
		return phase1BlockValidator
	default:
		return phase0BlockValidator
	}
}

func (vm *VM) startContinuousProfiler() {
	// If the profiler directory is empty, return immediately
	// without creating or starting a continuous profiler.
	if vm.config.ContinuousProfilerDir == "" {
		return
	}
	vm.profiler = profiler.NewContinuous(
		filepath.Join(vm.config.ContinuousProfilerDir),
		vm.config.ContinuousProfilerFrequency.Duration,
		vm.config.ContinuousProfilerMaxFiles,
	)
	defer vm.profiler.Shutdown()

	vm.shutdownWg.Add(1)
	go func() {
		defer vm.shutdownWg.Done()
		log.Info("Dispatching continuous profiler", "dir", vm.config.ContinuousProfilerDir, "freq", vm.config.ContinuousProfilerFrequency, "maxFiles", vm.config.ContinuousProfilerMaxFiles)
		err := vm.profiler.Dispatch()
		if err != nil {
			log.Error("continuous profiler failed", "err", err)
		}
	}()
	// Wait for shutdownChan to be closed
	<-vm.shutdownChan
}

func (vm *VM) estimateBaseFee(ctx context.Context) (*big.Int, error) {
	// Get the base fee to use
	baseFee, err := vm.chain.APIBackend().EstimateBaseFee(ctx)
	if err != nil {
		return nil, err
	}
	if baseFee == nil {
		baseFee = initialBaseFee
	} else {
		// give some breathing room
		baseFee.Mul(baseFee, big.NewInt(11))
		baseFee.Div(baseFee, big.NewInt(10))
	}

	return baseFee, nil
}

func getAtomicRepositoryRepairHeights(chainID *big.Int) []uint64 {
	if chainID.Cmp(params.AvalancheMainnetChainID) != 0 {
		return nil
	}
	repairHeights := make([]uint64, 0, len(bonusBlockMainnetHeights)+len(canonicalBonusBlocks))
	for height := range bonusBlockMainnetHeights {
		repairHeights = append(repairHeights, height)
	}
	for _, height := range canonicalBonusBlocks {
		if _, exists := bonusBlockMainnetHeights[height]; !exists {
			repairHeights = append(repairHeights, height)
		}
	}
	sort.Slice(repairHeights, func(i, j int) bool { return repairHeights[i] < repairHeights[j] })
	return repairHeights
}

func (vm *VM) getAtomicTxFromPreApricot5BlockByHeight(height uint64) (*Tx, error) {
	blk := vm.chain.GetBlockByNumber(height)
	if blk == nil {
		return nil, nil
	}
	return ExtractAtomicTx(blk.ExtData(), vm.codec)
}

// repairAtomicRepositoryForBonusBlockTxs ensures that atomic txs that were processed
// on more than one block (canonical block + a number of bonus blocks) are indexed to
// the first height they were processed on (canonical block).
// [sortedHeights] should include all canonical block + bonus block heights in ascending
// order, and will only be passed as non-empty on mainnet.
func repairAtomicRepositoryForBonusBlockTxs(
	atomicTxRepository AtomicTxRepository, db *versiondb.Database,
	sortedHeights []uint64, getAtomicTxFromBlockByHeight func(height uint64) (*Tx, error),
) error {
	done, err := atomicTxRepository.IsBonusBlocksRepaired()
	if err != nil {
		return err
	}
	if done {
		return nil
	}
	repairedEntries := uint64(0)
	seenTxs := make(map[ids.ID][]uint64)
	for _, height := range sortedHeights {
		// get atomic tx from block
		tx, err := getAtomicTxFromBlockByHeight(height)
		if err != nil {
			return err
		}
		if tx == nil {
			continue
		}

		// get the tx by txID and update it, the first time we encounter
		// a given [txID], overwrite the previous [txID] => [height]
		// mapping. This provides a canonical mapping across nodes.
		heights, seen := seenTxs[tx.ID()]
		_, foundHeight, err := atomicTxRepository.GetByTxID(tx.ID())
		if err != nil && !errors.Is(err, database.ErrNotFound) {
			return err
		}
		if !seen {
			if err := atomicTxRepository.Write(height, []*Tx{tx}); err != nil {
				return err
			}
		} else {
			if err := atomicTxRepository.WriteBonus(height, []*Tx{tx}); err != nil {
				return err
			}
		}
		if foundHeight != height && !seen {
			repairedEntries++
		}
		seenTxs[tx.ID()] = append(heights, height)
	}
	if err := atomicTxRepository.MarkBonusBlocksRepaired(repairedEntries); err != nil {
		return err
	}
	log.Info("repairAtomicRepositoryForBonusBlockTxs complete", "repairedEntries", repairedEntries)
	return db.Commit()
}<|MERGE_RESOLUTION|>--- conflicted
+++ resolved
@@ -247,13 +247,10 @@
 	multiGatherer avalanchegoMetrics.MultiGatherer
 
 	bootstrapped bool
-<<<<<<< HEAD
 
 	// State sync
 	*stateSyncer
-=======
-	IsPlugin     bool
->>>>>>> 397b8864
+	IsPlugin bool
 }
 
 // Codec implements the secp256k1fx interface
