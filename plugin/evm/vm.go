// (c) 2019-2020, Ava Labs, Inc. All rights reserved.
// See the file LICENSE for licensing terms.

package evm

import (
	"encoding/binary"
	"encoding/json"
	"errors"
	"fmt"
	"math/big"
	"path/filepath"
	"strings"
	"sync"
	"time"

	"github.com/ava-labs/avalanchego/database/versiondb"
	coreth "github.com/ava-labs/coreth/chain"
	"github.com/ava-labs/coreth/consensus/dummy"
	"github.com/ava-labs/coreth/core"
	"github.com/ava-labs/coreth/core/state"
	"github.com/ava-labs/coreth/core/types"
	"github.com/ava-labs/coreth/eth/ethconfig"
	"github.com/ava-labs/coreth/node"
	"github.com/ava-labs/coreth/params"

	"github.com/ava-labs/coreth/rpc"
	"github.com/ethereum/go-ethereum/common"
	"github.com/ethereum/go-ethereum/log"
	"github.com/ethereum/go-ethereum/rlp"

	ethcrypto "github.com/ethereum/go-ethereum/crypto"

	avalancheRPC "github.com/gorilla/rpc/v2"

	"github.com/ava-labs/avalanchego/cache"
	"github.com/ava-labs/avalanchego/codec"
	"github.com/ava-labs/avalanchego/codec/linearcodec"
	"github.com/ava-labs/avalanchego/database"
	"github.com/ava-labs/avalanchego/database/manager"
	"github.com/ava-labs/avalanchego/database/prefixdb"
	"github.com/ava-labs/avalanchego/ids"
	"github.com/ava-labs/avalanchego/snow"
	"github.com/ava-labs/avalanchego/snow/choices"
	"github.com/ava-labs/avalanchego/snow/consensus/snowman"
	"github.com/ava-labs/avalanchego/snow/engine/snowman/block"
	"github.com/ava-labs/avalanchego/utils/constants"
	"github.com/ava-labs/avalanchego/utils/crypto"
	"github.com/ava-labs/avalanchego/utils/formatting"
	"github.com/ava-labs/avalanchego/utils/logging"
	"github.com/ava-labs/avalanchego/utils/profiler"
	"github.com/ava-labs/avalanchego/utils/timer"
	"github.com/ava-labs/avalanchego/utils/wrappers"
	"github.com/ava-labs/avalanchego/vms/components/avax"
	"github.com/ava-labs/avalanchego/vms/components/chain"
	"github.com/ava-labs/avalanchego/vms/secp256k1fx"

	commonEng "github.com/ava-labs/avalanchego/snow/engine/common"
	avalancheJSON "github.com/ava-labs/avalanchego/utils/json"
)

var (
	// x2cRate is the conversion rate between the smallest denomination on the X-Chain
	// 1 nAVAX and the smallest denomination on the C-Chain 1 wei. Where 1 nAVAX = 1 gWei.
	// This is only required for AVAX because the denomination of 1 AVAX is 9 decimal
	// places on the X and P chains, but is 18 decimal places within the EVM.
	x2cRate = big.NewInt(1000000000)
	// GitCommit is set by the build script
	GitCommit string
	// Version is the version of Coreth
	Version string

	_ block.ChainVM = &VM{}
)

const (
	minBlockTime = 2 * time.Second
	maxBlockTime = 3 * time.Second
	// Max time from current time allowed for blocks, before they're considered future blocks
	// and fail verification
	maxFutureBlockTime   = 10 * time.Second
	batchSize            = 250
	maxUTXOsToFetch      = 1024
	defaultMempoolSize   = 1024
	codecVersion         = uint16(0)
	secpFactoryCacheSize = 1024

	decidedCacheSize    = 100
	missingCacheSize    = 50
	unverifiedCacheSize = 50
)

var (
	// Set last accepted key to be longer than the keys used to store accepted block IDs.
	lastAcceptedKey        = []byte("last_accepted_key")
	acceptedPrefix         = []byte("snowman_accepted")
	ethDBPrefix            = []byte("ethdb")
	atomicTxPrefix         = []byte("atomicTxDB")
	pruneRejectedBlocksKey = []byte("pruned_rejected_blocks")
)

var (
	errEmptyBlock                 = errors.New("empty block")
	errUnsupportedFXs             = errors.New("unsupported feature extensions")
	errInvalidBlock               = errors.New("invalid block")
	errInvalidAddr                = errors.New("invalid hex address")
	errTooManyAtomicTx            = errors.New("too many pending atomic txs")
	errAssetIDMismatch            = errors.New("asset IDs in the input don't match the utxo")
	errNoImportInputs             = errors.New("tx has no imported inputs")
	errInputsNotSortedUnique      = errors.New("inputs not sorted and unique")
	errPublicKeySignatureMismatch = errors.New("signature doesn't match public key")
	errSignatureInputsMismatch    = errors.New("number of inputs does not match number of signatures")
	errWrongChainID               = errors.New("tx has wrong chain ID")
	errInsufficientFunds          = errors.New("insufficient funds")
	errNoExportOutputs            = errors.New("tx has no export outputs")
	errOutputsNotSorted           = errors.New("tx outputs not sorted")
	errOutputsNotSortedUnique     = errors.New("outputs not sorted and unique")
	errOverflowExport             = errors.New("overflow when computing export amount + txFee")
	errInvalidNonce               = errors.New("invalid nonce")
	errConflictingAtomicInputs    = errors.New("invalid block due to conflicting atomic inputs")
	errUnclesUnsupported          = errors.New("uncles unsupported")
	errTxHashMismatch             = errors.New("txs hash does not match header")
	errUncleHashMismatch          = errors.New("uncle hash mismatch")
	errRejectedParent             = errors.New("rejected parent")
	errInvalidDifficulty          = errors.New("invalid difficulty")
	errInvalidBlockVersion        = errors.New("invalid block version")
	errInvalidMixDigest           = errors.New("invalid mix digest")
	errInvalidExtDataHash         = errors.New("invalid extra data hash")
	errHeaderExtraDataTooBig      = errors.New("header extra data too big")
	errInsufficientFundsForFee    = errors.New("insufficient AVAX funds to pay transaction fee")
	errNoEVMOutputs               = errors.New("tx has no EVM outputs")
)

// buildingBlkStatus denotes the current status of the VM in block production.
type buildingBlkStatus uint8

const (
	dontBuild buildingBlkStatus = iota
	conditionalBuild
	mayBuild
	building
)

// Codec does serialization and deserialization
var Codec codec.Manager

func init() {
	Codec = codec.NewDefaultManager()
	c := linearcodec.NewDefault()

	errs := wrappers.Errs{}
	errs.Add(
		c.RegisterType(&UnsignedImportTx{}),
		c.RegisterType(&UnsignedExportTx{}),
	)
	c.SkipRegistrations(3)
	errs.Add(
		c.RegisterType(&secp256k1fx.TransferInput{}),
		c.RegisterType(&secp256k1fx.MintOutput{}),
		c.RegisterType(&secp256k1fx.TransferOutput{}),
		c.RegisterType(&secp256k1fx.MintOperation{}),
		c.RegisterType(&secp256k1fx.Credential{}),
		c.RegisterType(&secp256k1fx.Input{}),
		c.RegisterType(&secp256k1fx.OutputOwners{}),
		Codec.RegisterCodec(codecVersion, c),
	)

	if len(GitCommit) != 0 {
		Version = fmt.Sprintf("%s@%s", Version, GitCommit)
	}

	if errs.Errored() {
		panic(errs.Err)
	}
}

// VM implements the snowman.ChainVM interface
type VM struct {
	ctx *snow.Context
	// *chain.State helps to implement the VM interface by wrapping blocks
	// with an efficient caching layer.
	*chain.State

	config Config

	chainID     *big.Int
	networkID   uint64
	genesisHash common.Hash
	chain       *coreth.ETHChain
	chainConfig *params.ChainConfig
	// [db] is the VM's current database managed by ChainState
	db *versiondb.Database
	// [chaindb] is the database supplied to the Ethereum backend
	chaindb Database
	// [acceptedBlockDB] is the database to store the last accepted
	// block.
	acceptedBlockDB database.Database
	// [acceptedAtomicTxDB] maintains an index of accepted atomic txs.
	acceptedAtomicTxDB database.Database

	// A message is sent on this channel when a new block
	// is ready to be build. This notifies the consensus engine.
	notifyBuildBlockChan chan<- commonEng.Message

	// [buildBlockLock] must be held when accessing [buildStatus]
	buildBlockLock sync.Mutex
	// [buildBlockTimer] is a two stage timer handling block production.
	// Stage1 build a block if the batch size has been reached.
	// Stage2 build a block regardless of the size.
	buildBlockTimer *timer.Timer
	// buildStatus signals the phase of block building the VM is currently in.
	// [dontBuild] indicates there's no need to build a block.
	// [conditionalBuild] indicates build a block if the batch size has been reached.
	// [mayBuild] indicates the VM should proceed to build a block.
	// [building] indicates the VM has sent a request to the engine to build a block.
	buildStatus buildingBlkStatus

	baseCodec codec.Registry
	codec     codec.Manager
	clock     timer.Clock
	mempool   *Mempool

	shutdownChan chan struct{}
	shutdownWg   sync.WaitGroup

	fx          secp256k1fx.Fx
	secpFactory crypto.FactorySECP256K1R

	// Continuous Profiler
	profiler profiler.ContinuousProfiler
}

func (vm *VM) Connected(id ids.ShortID) error {
	return nil // noop
}

func (vm *VM) Disconnected(id ids.ShortID) error {
	return nil // noop
}

// Codec implements the secp256k1fx interface
func (vm *VM) Codec() codec.Manager { return vm.codec }

// CodecRegistry implements the secp256k1fx interface
func (vm *VM) CodecRegistry() codec.Registry { return vm.baseCodec }

// Clock implements the secp256k1fx interface
func (vm *VM) Clock() *timer.Clock { return &vm.clock }

// Logger implements the secp256k1fx interface
func (vm *VM) Logger() logging.Logger { return vm.ctx.Log }

/*
 ******************************************************************************
 ********************************* Snowman API ********************************
 ******************************************************************************
 */

// Initialize implements the snowman.ChainVM interface
func (vm *VM) Initialize(
	ctx *snow.Context,
	dbManager manager.Manager,
	genesisBytes []byte,
	upgradeBytes []byte,
	configBytes []byte,
	toEngine chan<- commonEng.Message,
	fxs []*commonEng.Fx,
) error {
	vm.config.SetDefaults()
	if len(configBytes) > 0 {
		if err := json.Unmarshal(configBytes, &vm.config); err != nil {
			return fmt.Errorf("failed to unmarshal config %s: %w", string(configBytes), err)
		}
	}
	if b, err := json.Marshal(vm.config); err == nil {
		log.Info("Initializing Coreth VM", "Version", Version, "Config", string(b))
	} else {
		// Log a warning message since we have already successfully unmarshalled into the struct
		log.Warn("Problem initializing Coreth VM", "Version", Version, "Config", string(b), "err", err)
	}

	if len(fxs) > 0 {
		return errUnsupportedFXs
	}

	vm.shutdownChan = make(chan struct{}, 1)
	vm.ctx = ctx
	baseDB := dbManager.Current().Database
	vm.chaindb = Database{prefixdb.New(ethDBPrefix, baseDB)}
	vm.db = versiondb.New(baseDB)
	vm.acceptedBlockDB = prefixdb.New(acceptedPrefix, vm.db)
	vm.acceptedAtomicTxDB = prefixdb.New(atomicTxPrefix, vm.db)
	g := new(core.Genesis)
	if err := json.Unmarshal(genesisBytes, g); err != nil {
		return err
	}

	// Set the chain config for mainnet/fuji chain IDs
	switch {
	case g.Config.ChainID.Cmp(params.AvalancheMainnetChainID) == 0:
		g.Config = params.AvalancheMainnetChainConfig
		phase0BlockValidator.extDataHashes = mainnetExtDataHashes
	case g.Config.ChainID.Cmp(params.AvalancheFujiChainID) == 0:
		g.Config = params.AvalancheFujiChainConfig
		phase0BlockValidator.extDataHashes = fujiExtDataHashes
		// case g.Config.ChainID.Cmp(params.AvalancheLocalChainID) == 0:
		// g.Config = params.AvalancheLocalChainConfig
	}

	// Allow ExtDataHashes to be garbage collected as soon as freed from block
	// validator
	fujiExtDataHashes = nil
	mainnetExtDataHashes = nil

	vm.chainID = g.Config.ChainID

	ethConfig := ethconfig.NewDefaultConfig()
	ethConfig.Genesis = g

	// Set minimum price for mining and default gas price oracle value to the min
	// gas price to prevent so transactions and blocks all use the correct fees
	ethConfig.RPCGasCap = vm.config.RPCGasCap
	ethConfig.RPCTxFeeCap = vm.config.RPCTxFeeCap
	ethConfig.TxPool.NoLocals = !vm.config.LocalTxsEnabled
	ethConfig.AllowUnfinalizedQueries = vm.config.AllowUnfinalizedQueries
	ethConfig.Pruning = vm.config.Pruning
	ethConfig.SnapshotAsync = vm.config.SnapshotAsync
	ethConfig.SnapshotVerify = vm.config.SnapshotVerify

	vm.chainConfig = g.Config
	vm.networkID = ethConfig.NetworkId
	vm.secpFactory = crypto.FactorySECP256K1R{Cache: cache.LRU{Size: secpFactoryCacheSize}}

	nodecfg := node.Config{
		CorethVersion:         Version,
		KeyStoreDir:           vm.config.KeystoreDirectory,
		ExternalSigner:        vm.config.KeystoreExternalSigner,
		InsecureUnlockAllowed: vm.config.KeystoreInsecureUnlockAllowed,
	}

	vm.codec = Codec
	// TODO: read size from settings
	vm.mempool = NewMempool(defaultMempoolSize)

	// Attempt to load last accepted block to determine if it is necessary to
	// initialize state with the genesis block.
	lastAcceptedBytes, lastAcceptedErr := vm.acceptedBlockDB.Get(lastAcceptedKey)
	var lastAcceptedHash common.Hash
	switch {
	case lastAcceptedErr == database.ErrNotFound:
		// // Set [lastAcceptedHash] to the genesis block hash.
		lastAcceptedHash = ethConfig.Genesis.ToBlock(nil).Hash()
	case lastAcceptedErr != nil:
		return fmt.Errorf("failed to get last accepted block ID due to: %w", lastAcceptedErr)
	case len(lastAcceptedBytes) != common.HashLength:
		return fmt.Errorf("last accepted bytes should have been length %d, but found %d", common.HashLength, len(lastAcceptedBytes))
	default:
		lastAcceptedHash = common.BytesToHash(lastAcceptedBytes)
	}
	ethChain, err := coreth.NewETHChain(&ethConfig, &nodecfg, vm.chaindb, vm.config.EthBackendSettings(), vm.createConsensusCallbacks(), lastAcceptedHash)
	if err != nil {
		return err
	}
	vm.chain = ethChain
	lastAccepted := vm.chain.LastAcceptedBlock()

	// start goroutines to update the tx pool gas minimum gas price when upgrades go into effect
	vm.handleGasPriceUpdates()

	vm.notifyBuildBlockChan = toEngine

	// buildBlockTimer handles passing PendingTxs messages to the consensus engine.
	vm.buildBlockTimer = timer.NewStagedTimer(vm.buildBlockTwoStageTimer)
	vm.buildStatus = dontBuild
	go ctx.Log.RecoverAndPanic(vm.buildBlockTimer.Dispatch)

	vm.chain.Start()

	vm.genesisHash = vm.chain.GetGenesisBlock().Hash()
	log.Info(fmt.Sprintf("lastAccepted = %s", lastAccepted.Hash().Hex()))

	vm.State = chain.NewState(&chain.Config{
		DecidedCacheSize:    decidedCacheSize,
		MissingCacheSize:    missingCacheSize,
		UnverifiedCacheSize: unverifiedCacheSize,
		LastAcceptedBlock: &Block{
			id:       ids.ID(lastAccepted.Hash()),
			ethBlock: lastAccepted,
			vm:       vm,
			status:   choices.Accepted,
		},
		GetBlockIDAtHeight: vm.getBlockIDAtHeight,
		GetBlock:           vm.getBlock,
		UnmarshalBlock:     vm.parseBlock,
		BuildBlock:         vm.buildBlock,
	})

	vm.shutdownWg.Add(1)
	go vm.ctx.Log.RecoverAndPanic(vm.awaitSubmittedTxs)

	go vm.ctx.Log.RecoverAndPanic(vm.startContinuousProfiler)

	// The Codec explicitly registers the types it requires from the secp256k1fx
	// so [vm.baseCodec] is a dummy codec use to fulfill the secp256k1fx VM
	// interface. The fx will register all of its types, which can be safely
	// ignored by the VM's codec.
	vm.baseCodec = linearcodec.NewDefault()

	// pruneChain removes all rejected blocks stored in the database.
	//
	// TODO: This function can take over 60 minutes to run on mainnet and
	// should be converted to run asynchronously.
	// if err := vm.pruneChain(); err != nil {
	// 	return err
	// }

	return vm.fx.Initialize(vm)
}

func (vm *VM) createConsensusCallbacks() *dummy.ConsensusCallbacks {
	return &dummy.ConsensusCallbacks{
		OnFinalizeAndAssemble: vm.onFinalizeAndAssemble,
		OnExtraStateChange:    vm.onExtraStateChange,
	}
}

func (vm *VM) onFinalizeAndAssemble(header *types.Header, state *state.StateDB, txs []*types.Transaction) ([]byte, error) {
	snapshot := state.Snapshot()
	for {
		tx, exists := vm.mempool.NextTx()
		if !exists {
			break
		}
		rules := vm.chainConfig.AvalancheRules(header.Number, new(big.Int).SetUint64(header.Time))
<<<<<<< HEAD
		parentIntf, err := vm.GetBlockInternal(ids.ID(header.ParentHash))
		if err != nil {
			// Discard the transaction from the mempool on failed verification.
			vm.mempool.DiscardCurrentTx()
			return nil, fmt.Errorf("failed to get parent block: %w", err)
		}
		parent, ok := parentIntf.(*Block)
		if !ok {
			// Discard the transaction from the mempool on failed verification.
			vm.mempool.DiscardCurrentTx()
			return nil, fmt.Errorf("parent block %s had unexpected type %T", parentIntf.ID(), parentIntf)
		}

		if err := tx.UnsignedAtomicTx.SemanticVerify(vm, tx, parent, header.BaseFee, rules); err != nil {
=======
		if err := vm.verifyTx(tx, header.ParentHash, state, rules); err != nil {
>>>>>>> 90b50742
			// Discard the transaction from the mempool on failed verification.
			vm.mempool.DiscardCurrentTx()
			state.RevertToSnapshot(snapshot)
			continue
		}

		atomicTxBytes, err := vm.codec.Marshal(codecVersion, tx)
		if err != nil {
			// Discard the transaction from the mempool and error if the transaction
			// cannot be marshalled. This should never happen.
			vm.mempool.DiscardCurrentTx()
			return nil, fmt.Errorf("failed to marshal atomic transaction %s due to %w", tx.ID(), err)
		}
		return atomicTxBytes, nil
	}

	if len(txs) == 0 {
		// this could happen due to the async logic of geth tx pool
		return nil, errEmptyBlock
	}

	return nil, nil
}

func (vm *VM) onExtraStateChange(block *types.Block, state *state.StateDB) error {
	tx, err := vm.extractAtomicTx(block)
	if err != nil {
		return err
	}
	if tx == nil {
		return nil
	}
	return tx.UnsignedAtomicTx.EVMStateTransfer(vm.ctx, state)
}

func (vm *VM) pruneChain() error {
	if !vm.config.Pruning {
		return nil
	}
	pruned, err := vm.db.Has(pruneRejectedBlocksKey)
	if err != nil {
		return fmt.Errorf("failed to check if the VM has pruned rejected blocks: %w", err)
	}
	if pruned {
		return nil
	}

	lastAcceptedHeight := vm.LastAcceptedBlock().Height()
	if err := vm.chain.RemoveRejectedBlocks(0, lastAcceptedHeight); err != nil {
		return err
	}
	heightBytes := make([]byte, 8)
	binary.PutUvarint(heightBytes, lastAcceptedHeight)
	if err := vm.db.Put(pruneRejectedBlocksKey, heightBytes); err != nil {
		return err
	}

	return vm.db.Commit()
}

// Bootstrapping notifies this VM that the consensus engine is performing
// bootstrapping
func (vm *VM) Bootstrapping() error { return vm.fx.Bootstrapping() }

// Bootstrapped notifies this VM that the consensus engine has finished
// bootstrapping
func (vm *VM) Bootstrapped() error {
	vm.ctx.Bootstrapped()
	return vm.fx.Bootstrapped()
}

// Shutdown implements the snowman.ChainVM interface
func (vm *VM) Shutdown() error {
	if vm.ctx == nil {
		return nil
	}

	vm.buildBlockTimer.Stop()
	close(vm.shutdownChan)
	vm.chain.Stop()
	vm.shutdownWg.Wait()
	return nil
}

// buildBlock builds a block to be wrapped by ChainState
func (vm *VM) buildBlock() (snowman.Block, error) {
	block, err := vm.chain.GenerateBlock()
	// Set the buildStatus before calling Cancel or Issue on
	// the mempool and after generating the block.
	// This prevents [needToBuild] from returning true when the
	// produced block will change whether or not we need to produce
	// another block and also ensures that when the mempool adds a
	// new item to Pending it will be handled appropriately by [signalTxsReady]
	vm.buildBlockLock.Lock()
	if vm.needToBuild() {
		vm.buildStatus = conditionalBuild
		vm.buildBlockTimer.SetTimeoutIn(minBlockTime)
	} else {
		vm.buildStatus = dontBuild
	}
	vm.buildBlockLock.Unlock()

	if err != nil {
		vm.mempool.CancelCurrentTx()
		return nil, err
	}

	// Note: the status of block is set by ChainState
	blk := &Block{
		id:       ids.ID(block.Hash()),
		ethBlock: block,
		vm:       vm,
	}

	// Verify is called on a non-wrapped block here, such that this
	// does not add [blk] to the processing blocks map in ChainState.
	// TODO cache verification since Verify() will be called by the
	// consensus engine as well.
	// Note: this is only called when building a new block, so caching
	// verification will only be a significant optimization for nodes
	// that produce a large number of blocks.
	// We call verify without writes here to avoid generating a reference
	// to the blk state root in the triedb when we are going to call verify
	// again from the consensus engine with writes enabled.
	if err := blk.verify(false); err != nil {
		vm.mempool.CancelCurrentTx()
		return nil, fmt.Errorf("block failed verification due to: %w", err)
	}

	log.Debug(fmt.Sprintf("Built block %s", blk.ID()))
	// Marks the current tx from the mempool as being successfully issued
	// into a block.
	vm.mempool.IssueCurrentTx()
	return blk, nil
}

// parseBlock parses [b] into a block to be wrapped by ChainState.
func (vm *VM) parseBlock(b []byte) (snowman.Block, error) {
	ethBlock := new(types.Block)
	if err := rlp.DecodeBytes(b, ethBlock); err != nil {
		return nil, err
	}
	// Note: the status of block is set by ChainState
	block := &Block{
		id:       ids.ID(ethBlock.Hash()),
		ethBlock: ethBlock,
		vm:       vm,
	}
	// Performing syntactic verification in ParseBlock allows for
	// short-circuiting bad blocks before they are processed by the VM.
	if _, err := block.syntacticVerify(); err != nil {
		return nil, fmt.Errorf("syntactic block verification failed: %w", err)
	}
	return block, nil
}

// getBlock attempts to retrieve block [id] from the VM to be wrapped
// by ChainState.
func (vm *VM) getBlock(id ids.ID) (snowman.Block, error) {
	ethBlock := vm.chain.GetBlockByHash(common.Hash(id))
	// If [ethBlock] is nil, return [database.ErrNotFound] here
	// so that the miss is considered cacheable.
	if ethBlock == nil {
		return nil, database.ErrNotFound
	}
	// Note: the status of block is set by ChainState
	blk := &Block{
		id:       ids.ID(ethBlock.Hash()),
		ethBlock: ethBlock,
		vm:       vm,
	}
	return blk, nil
}

// SetPreference sets what the current tail of the chain is
func (vm *VM) SetPreference(blkID ids.ID) error {
	// Since each internal handler used by [vm.State] always returns a block
	// with non-nil ethBlock value, GetBlockInternal should never return a
	// (*Block) with a nil ethBlock value.
	block, err := vm.GetBlockInternal(blkID)
	if err != nil {
		return fmt.Errorf("failed to set preference to %s: %w", blkID, err)
	}

	return vm.chain.SetPreference(block.(*Block).ethBlock)
}

// getBlockIDAtHeight retrieves the blkID of the canonical block at [blkHeight]
// if [blkHeight] is less than the height of the last accepted block, this will return
// a canonical block. Otherwise, it may return a blkID that has not yet been accepted.
func (vm *VM) getBlockIDAtHeight(blkHeight uint64) (ids.ID, error) {
	ethBlock := vm.chain.GetBlockByNumber(blkHeight)
	if ethBlock == nil {
		return ids.ID{}, fmt.Errorf("could not find block at height: %d", blkHeight)
	}

	return ids.ID(ethBlock.Hash()), nil
}

func (vm *VM) Version() (string, error) {
	return Version, nil
}

// NewHandler returns a new Handler for a service where:
//   * The handler's functionality is defined by [service]
//     [service] should be a gorilla RPC service (see https://www.gorillatoolkit.org/pkg/rpc/v2)
//   * The name of the service is [name]
//   * The LockOption is the first element of [lockOption]
//     By default the LockOption is WriteLock
//     [lockOption] should have either 0 or 1 elements. Elements beside the first are ignored.
func newHandler(name string, service interface{}, lockOption ...commonEng.LockOption) (*commonEng.HTTPHandler, error) {
	server := avalancheRPC.NewServer()
	server.RegisterCodec(avalancheJSON.NewCodec(), "application/json")
	server.RegisterCodec(avalancheJSON.NewCodec(), "application/json;charset=UTF-8")
	if err := server.RegisterService(service, name); err != nil {
		return nil, err
	}

	var lock commonEng.LockOption = commonEng.WriteLock
	if len(lockOption) != 0 {
		lock = lockOption[0]
	}
	return &commonEng.HTTPHandler{LockOptions: lock, Handler: server}, nil
}

// CreateHandlers makes new http handlers that can handle API calls
func (vm *VM) CreateHandlers() (map[string]*commonEng.HTTPHandler, error) {
	handler := vm.chain.NewRPCHandler(vm.config.APIMaxDuration.Duration)
	enabledAPIs := vm.config.EthAPIs()
	vm.chain.AttachEthService(handler, enabledAPIs)

	errs := wrappers.Errs{}
	if vm.config.SnowmanAPIEnabled {
		errs.Add(handler.RegisterName("snowman", &SnowmanAPI{vm}))
		enabledAPIs = append(enabledAPIs, "snowman")
	}
	if vm.config.CorethAdminAPIEnabled {
		primaryAlias, err := vm.ctx.BCLookup.PrimaryAlias(vm.ctx.ChainID)
		if err != nil {
			return nil, fmt.Errorf("failed to get primary alias for chain due to %w", err)
		}
		errs.Add(handler.RegisterName("performance", NewPerformanceService(fmt.Sprintf("coreth_performance_%s", primaryAlias))))
		enabledAPIs = append(enabledAPIs, "coreth-admin")
	}
	if vm.config.NetAPIEnabled {
		errs.Add(handler.RegisterName("net", &NetAPI{vm}))
		enabledAPIs = append(enabledAPIs, "net")
	}
	if vm.config.Web3APIEnabled {
		errs.Add(handler.RegisterName("web3", &Web3API{}))
		enabledAPIs = append(enabledAPIs, "web3")
	}
	if errs.Errored() {
		return nil, errs.Err
	}

	avaxAPI, err := newHandler("avax", &AvaxAPI{vm})
	if err != nil {
		return nil, fmt.Errorf("failed to register service for AVAX API due to %w", err)
	}

	log.Info(fmt.Sprintf("Enabled APIs: %s", strings.Join(enabledAPIs, ", ")))

	return map[string]*commonEng.HTTPHandler{
		"/rpc":  {LockOptions: commonEng.NoLock, Handler: handler},
		"/avax": avaxAPI,
		"/ws":   {LockOptions: commonEng.NoLock, Handler: handler.WebsocketHandlerWithDuration([]string{"*"}, vm.config.APIMaxDuration.Duration)},
	}, nil
}

// CreateStaticHandlers makes new http handlers that can handle API calls
func (vm *VM) CreateStaticHandlers() (map[string]*commonEng.HTTPHandler, error) {
	handler := rpc.NewServer(0)
	if err := handler.RegisterName("static", &StaticService{}); err != nil {
		return nil, err
	}

	return map[string]*commonEng.HTTPHandler{
		"/rpc": {LockOptions: commonEng.NoLock, Handler: handler},
		"/ws":  {LockOptions: commonEng.NoLock, Handler: handler.WebsocketHandler([]string{"*"})},
	}, nil
}

/*
 ******************************************************************************
 *********************************** Helpers **********************************
 ******************************************************************************
 */
// extractAtomicTx returns the atomic transaction in [block] if
// one exists.
func (vm *VM) extractAtomicTx(block *types.Block) (*Tx, error) {
	extdata := block.ExtData()
	if len(extdata) == 0 {
		return nil, nil
	}
	atx := new(Tx)
	if _, err := vm.codec.Unmarshal(extdata, atx); err != nil {
		return nil, fmt.Errorf("failed to unmarshal atomic tx due to %w", err)
	}
	if err := atx.Sign(vm.codec, nil); err != nil {
		return nil, fmt.Errorf("failed to initialize atomic tx in block %s", block.Hash().Hex())
	}

	return atx, nil
}

func (vm *VM) conflicts(inputs ids.Set, ancestor *Block) error {
	for ancestor.Status() != choices.Accepted {
		atx, err := vm.extractAtomicTx(ancestor.ethBlock)
		if err != nil {
			return fmt.Errorf("problem parsing atomic tx of ancestor block %s: %w", ancestor.ID(), err)
		}
		// If the ancestor isn't an atomic block, it can't conflict with
		// the import tx.
		if atx != nil {
			ancestorInputs := atx.UnsignedAtomicTx.InputUTXOs()
			if inputs.Overlaps(ancestorInputs) {
				return errConflictingAtomicInputs
			}
		}

		// Move up the chain.
		nextAncestorID := ancestor.Parent()
		// If the ancestor is unknown, then the parent failed
		// verification when it was called.
		// If the ancestor is rejected, then this block shouldn't be
		// inserted into the canonical chain because the parent is
		// will be missing.
		// If the ancestor is processing, then the block may have
		// been verified.
		nextAncestorIntf, err := vm.GetBlockInternal(nextAncestorID)
		if err != nil {
			return errRejectedParent
		}

		if blkStatus := nextAncestorIntf.Status(); blkStatus == choices.Unknown || blkStatus == choices.Rejected {
			return errRejectedParent
		}
		nextAncestor, ok := nextAncestorIntf.(*Block)
		if !ok {
			return fmt.Errorf("ancestor block %s had unexpected type %T", nextAncestor.ID(), nextAncestorIntf)
		}
		ancestor = nextAncestor
	}

	return nil
}

// getAcceptedAtomicTx attempts to get [txID] from the database.
func (vm *VM) getAcceptedAtomicTx(txID ids.ID) (*Tx, uint64, error) {
	indexedTxBytes, err := vm.acceptedAtomicTxDB.Get(txID[:])
	if err != nil {
		return nil, 0, err
	}

	packer := wrappers.Packer{Bytes: indexedTxBytes}
	height := packer.UnpackLong()
	txBytes := packer.UnpackBytes()

	tx := &Tx{}
	if _, err := vm.codec.Unmarshal(txBytes, tx); err != nil {
		return nil, 0, fmt.Errorf("problem parsing atomic transaction from db: %w", err)
	}
	if err := tx.Sign(vm.codec, nil); err != nil {
		return nil, 0, fmt.Errorf("problem initializing atomic transaction from db: %w", err)
	}

	return tx, height, nil
}

// getAtomicTx returns the requested transaction, status, and height.
// If the status is Unknown, then the returned transaction will be nil.
func (vm *VM) getAtomicTx(txID ids.ID) (*Tx, Status, uint64, error) {
	if tx, height, err := vm.getAcceptedAtomicTx(txID); err == nil {
		return tx, Accepted, height, nil
	} else if err != database.ErrNotFound {
		return nil, Unknown, 0, err
	}

	tx, dropped, found := vm.mempool.GetTx(txID)
	switch {
	case found && dropped:
		return tx, Dropped, 0, nil
	case found:
		return tx, Processing, 0, nil
	default:
		return nil, Unknown, 0, nil
	}
}

// writeAtomicTx writes indexes [tx] in [blk]
func (vm *VM) writeAtomicTx(blk *Block, tx *Tx) error {
	// 8 bytes
	height := blk.ethBlock.NumberU64()
	// 4 + len(txBytes)
	txBytes := tx.Bytes()
	packer := wrappers.Packer{Bytes: make([]byte, 12+len(txBytes))}
	packer.PackLong(height)
	packer.PackBytes(txBytes)
	txID := tx.ID()

	return vm.acceptedAtomicTxDB.Put(txID[:], packer.Bytes)
}

// needToBuild returns true if there are outstanding transactions to be issued
// into a block.
func (vm *VM) needToBuild() bool {
	size, err := vm.chain.PendingSize()
	if err != nil {
		log.Error("Failed to get chain pending size", "error", err)
		return false
	}
	return size > 0 || vm.mempool.Len() > 0
}

// buildEarly returns true if there are sufficient outstanding transactions to
// be issued into a block to build a block early.
func (vm *VM) buildEarly() bool {
	size, err := vm.chain.PendingSize()
	if err != nil {
		log.Error("Failed to get chain pending size", "error", err)
		return false
	}
	return size > batchSize || vm.mempool.Len() > 1
}

// buildBlockTwoStageTimer is a two stage timer that sends a notification
// to the engine when the VM is ready to build a block.
// If it should be called back again, it returns the timeout duration at
// which it should be called again.
func (vm *VM) buildBlockTwoStageTimer() (time.Duration, bool) {
	vm.buildBlockLock.Lock()
	defer vm.buildBlockLock.Unlock()

	switch vm.buildStatus {
	case dontBuild:
		return 0, false
	case conditionalBuild:
		if !vm.buildEarly() {
			vm.buildStatus = mayBuild
			return (maxBlockTime - minBlockTime), true
		}
	case mayBuild:
	case building:
		// If the status has already been set to building, there is no need
		// to send an additional request to the consensus engine until the call
		// to BuildBlock resets the block status.
		return 0, false
	default:
		// Log an error if an invalid status is found.
		log.Error("Found invalid build status in build block timer", "buildStatus", vm.buildStatus)
	}

	select {
	case vm.notifyBuildBlockChan <- commonEng.PendingTxs:
		vm.buildStatus = building
	default:
		log.Error("Failed to push PendingTxs notification to the consensus engine.")
	}

	// No need for the timeout to fire again until BuildBlock is called.
	return 0, false
}

// signalTxsReady sets the initial timeout on the two stage timer if the process
// has not already begun from an earlier notification. If [buildStatus] is anything
// other than [dontBuild], then the attempt has already begun and this notification
// can be safely skipped.
func (vm *VM) signalTxsReady() {
	vm.buildBlockLock.Lock()
	defer vm.buildBlockLock.Unlock()

	// Set the build block timer in motion if it has not been started.
	if vm.buildStatus == dontBuild {
		vm.buildStatus = conditionalBuild
		vm.buildBlockTimer.SetTimeoutIn(minBlockTime)
	}
}

// awaitSubmittedTxs waits for new transactions to be submitted
// and notifies the VM when the tx pool has transactions to be
// put into a new block.
func (vm *VM) awaitSubmittedTxs() {
	defer vm.shutdownWg.Done()
	txSubmitChan := vm.chain.GetTxSubmitCh()
	for {
		select {
		case <-txSubmitChan:
			log.Trace("New tx detected, trying to generate a block")
			vm.signalTxsReady()
		case <-vm.mempool.Pending:
			log.Trace("New atomic Tx detected, trying to generate a block")
			vm.signalTxsReady()
		case <-vm.shutdownChan:
			return
		}
	}
}

// ParseAddress takes in an address and produces the ID of the chain it's for
// the ID of the address
func (vm *VM) ParseAddress(addrStr string) (ids.ID, ids.ShortID, error) {
	chainIDAlias, hrp, addrBytes, err := formatting.ParseAddress(addrStr)
	if err != nil {
		return ids.ID{}, ids.ShortID{}, err
	}

	chainID, err := vm.ctx.BCLookup.Lookup(chainIDAlias)
	if err != nil {
		return ids.ID{}, ids.ShortID{}, err
	}

	expectedHRP := constants.GetHRP(vm.ctx.NetworkID)
	if hrp != expectedHRP {
		return ids.ID{}, ids.ShortID{}, fmt.Errorf("expected hrp %q but got %q",
			expectedHRP, hrp)
	}

	addr, err := ids.ToShortID(addrBytes)
	if err != nil {
		return ids.ID{}, ids.ShortID{}, err
	}
	return chainID, addr, nil
}

// issueTx verifies [tx] as valid to be issued on top of the currently preferred block
// and then issues [tx] into the mempool if valid.
func (vm *VM) issueTx(tx *Tx) error {
	if err := vm.verifyTxAtTip(tx); err != nil {
		return err
	}
	return vm.mempool.AddTx(tx)
}

// verifyTxAtTip verifies that [tx] is valid to be issued on top of the currently preferred block
func (vm *VM) verifyTxAtTip(tx *Tx) error {
	preferredBlock := vm.chain.CurrentBlock()
	preferredState, err := vm.chain.BlockState(preferredBlock)
	if err != nil {
		return fmt.Errorf("failed to retrieve block state at tip while verifying atomic tx: %w", err)
	}
	rules := vm.currentRules()

	return vm.verifyTx(tx, preferredBlock.Hash(), preferredState, rules)
}

// verifyTx verifies that [tx] is valid to be issued into a block with parent block [parentHash]
// and validated at [state] using [rules] as the current rule set.
// Note: verifyTx may modify [state]. If [state] needs to be properly maintained, the caller is responsible
// for reverting to the correct snapshot after calling this function. If this function is called with a
// throwaway state, then this is not necessary.
func (vm *VM) verifyTx(tx *Tx, parentHash common.Hash, state *state.StateDB, rules params.Rules) error {
	parentIntf, err := vm.GetBlockInternal(ids.ID(parentHash))
	if err != nil {
		return fmt.Errorf("failed to get parent block: %w", err)
	}
	parent, ok := parentIntf.(*Block)
	if !ok {
		return fmt.Errorf("parent block %s had unexpected type %T", parentIntf.ID(), parentIntf)
	}
	if err := tx.UnsignedAtomicTx.SemanticVerify(vm, tx, parent, rules); err != nil {
		return err
	}
	return tx.UnsignedAtomicTx.EVMStateTransfer(vm.ctx, state)
}

// GetAtomicUTXOs returns the utxos that at least one of the provided addresses is
// referenced in.
func (vm *VM) GetAtomicUTXOs(
	chainID ids.ID,
	addrs ids.ShortSet,
	startAddr ids.ShortID,
	startUTXOID ids.ID,
	limit int,
) ([]*avax.UTXO, ids.ShortID, ids.ID, error) {
	if limit <= 0 || limit > maxUTXOsToFetch {
		limit = maxUTXOsToFetch
	}

	addrsList := make([][]byte, addrs.Len())
	for i, addr := range addrs.List() {
		addrsList[i] = addr.Bytes()
	}

	allUTXOBytes, lastAddr, lastUTXO, err := vm.ctx.SharedMemory.Indexed(
		chainID,
		addrsList,
		startAddr.Bytes(),
		startUTXOID[:],
		limit,
	)
	if err != nil {
		return nil, ids.ShortID{}, ids.ID{}, fmt.Errorf("error fetching atomic UTXOs: %w", err)
	}

	lastAddrID, err := ids.ToShortID(lastAddr)
	if err != nil {
		lastAddrID = ids.ShortEmpty
	}
	lastUTXOID, err := ids.ToID(lastUTXO)
	if err != nil {
		lastUTXOID = ids.Empty
	}

	utxos := make([]*avax.UTXO, len(allUTXOBytes))
	for i, utxoBytes := range allUTXOBytes {
		utxo := &avax.UTXO{}
		if _, err := vm.codec.Unmarshal(utxoBytes, utxo); err != nil {
			return nil, ids.ShortID{}, ids.ID{}, fmt.Errorf("error parsing UTXO: %w", err)
		}
		utxos[i] = utxo
	}
	return utxos, lastAddrID, lastUTXOID, nil
}

// GetSpendableFunds returns a list of EVMInputs and keys (in corresponding order)
// to total [amount] of [assetID] owned by [keys]
// Note: we return [][]*crypto.PrivateKeySECP256K1R even though each input corresponds
// to a single key, so that the signers can be passed in to [tx.Sign] which supports
// multiple keys on a single input.
func (vm *VM) GetSpendableFunds(keys []*crypto.PrivateKeySECP256K1R, assetID ids.ID, amount uint64) ([]EVMInput, [][]*crypto.PrivateKeySECP256K1R, error) {
	// Note: current state uses the state of the preferred block.
	state, err := vm.chain.CurrentState()
	if err != nil {
		return nil, nil, err
	}
	inputs := []EVMInput{}
	signers := [][]*crypto.PrivateKeySECP256K1R{}
	// Note: we assume that each key in [keys] is unique, so that iterating over
	// the keys will not produce duplicated nonces in the returned EVMInput slice.
	for _, key := range keys {
		if amount == 0 {
			break
		}
		addr := GetEthAddress(key)
		var balance uint64
		if assetID == vm.ctx.AVAXAssetID {
			// If the asset is AVAX, we divide by the x2cRate to convert back to the correct
			// denomination of AVAX that can be exported.
			balance = new(big.Int).Div(state.GetBalance(addr), x2cRate).Uint64()
		} else {
			balance = state.GetBalanceMultiCoin(addr, common.Hash(assetID)).Uint64()
		}
		if balance == 0 {
			continue
		}
		if amount < balance {
			balance = amount
		}
		nonce, err := vm.GetCurrentNonce(addr)
		if err != nil {
			return nil, nil, err
		}
		inputs = append(inputs, EVMInput{
			Address: addr,
			Amount:  balance,
			AssetID: assetID,
			Nonce:   nonce,
		})
		signers = append(signers, []*crypto.PrivateKeySECP256K1R{key})
		amount -= balance
	}

	if amount > 0 {
		return nil, nil, errInsufficientFunds
	}

	return inputs, signers, nil
}

// GetCurrentNonce returns the nonce associated with the address at the
// preferred block
func (vm *VM) GetCurrentNonce(address common.Address) (uint64, error) {
	// Note: current state uses the state of the preferred block.
	state, err := vm.chain.CurrentState()
	if err != nil {
		return 0, err
	}
	return state.GetNonce(address), nil
}

// currentRules returns the chain rules for the current block.
func (vm *VM) currentRules() params.Rules {
	header := vm.chain.APIBackend().CurrentHeader()
	return vm.chainConfig.AvalancheRules(header.Number, big.NewInt(int64(header.Time)))
}

// getBlockValidator returns the block validator that should be used for a block that
// follows the ruleset defined by [rules]
func (vm *VM) getBlockValidator(rules params.Rules) BlockValidator {
	switch {
	case rules.IsApricotPhase3:
		return phase3BlockValidator
	case rules.IsApricotPhase2, rules.IsApricotPhase1:
		// Note: the phase1BlockValidator is used in both apricot phase1 and phase2
		return phase1BlockValidator
	default:
		return phase0BlockValidator
	}
}

func (vm *VM) startContinuousProfiler() {
	// If the profiler directory is empty, return immediately
	// without creating or starting a continuous profiler.
	if vm.config.ContinuousProfilerDir == "" {
		return
	}
	vm.profiler = profiler.NewContinuous(
		filepath.Join(vm.config.ContinuousProfilerDir),
		vm.config.ContinuousProfilerFrequency.Duration,
		vm.config.ContinuousProfilerMaxFiles,
	)
	defer vm.profiler.Shutdown()

	vm.shutdownWg.Add(1)
	go func() {
		defer vm.shutdownWg.Done()
		log.Info("Dispatching continuous profiler", "dir", vm.config.ContinuousProfilerDir, "freq", vm.config.ContinuousProfilerFrequency, "maxFiles", vm.config.ContinuousProfilerMaxFiles)
		err := vm.profiler.Dispatch()
		if err != nil {
			log.Error("continuous profiler failed", "err", err)
		}
	}()
	// Wait for shutdownChan to be closed
	<-vm.shutdownChan
}

// ParseLocalAddress takes in an address for this chain and produces the ID
func (vm *VM) ParseLocalAddress(addrStr string) (ids.ShortID, error) {
	chainID, addr, err := vm.ParseAddress(addrStr)
	if err != nil {
		return ids.ShortID{}, err
	}
	if chainID != vm.ctx.ChainID {
		return ids.ShortID{}, fmt.Errorf("expected chainID to be %q but was %q",
			vm.ctx.ChainID, chainID)
	}
	return addr, nil
}

// FormatLocalAddress takes in a raw address and produces the formatted address
func (vm *VM) FormatLocalAddress(addr ids.ShortID) (string, error) {
	return vm.FormatAddress(vm.ctx.ChainID, addr)
}

// FormatAddress takes in a chainID and a raw address and produces the formatted
// address
func (vm *VM) FormatAddress(chainID ids.ID, addr ids.ShortID) (string, error) {
	chainIDAlias, err := vm.ctx.BCLookup.PrimaryAlias(chainID)
	if err != nil {
		return "", err
	}
	hrp := constants.GetHRP(vm.ctx.NetworkID)
	return formatting.FormatAddress(chainIDAlias, hrp, addr.Bytes())
}

// ParseEthAddress parses [addrStr] and returns an Ethereum address
func ParseEthAddress(addrStr string) (common.Address, error) {
	if !common.IsHexAddress(addrStr) {
		return common.Address{}, errInvalidAddr
	}
	return common.HexToAddress(addrStr), nil
}

// FormatEthAddress formats [addr] into a string
func FormatEthAddress(addr common.Address) string {
	return addr.Hex()
}

// GetEthAddress returns the ethereum address derived from [privKey]
func GetEthAddress(privKey *crypto.PrivateKeySECP256K1R) common.Address {
	return PublicKeyToEthAddress(privKey.PublicKey().(*crypto.PublicKeySECP256K1R))
}

// PublicKeyToEthAddress returns the ethereum address derived from [pubKey]
func PublicKeyToEthAddress(pubKey *crypto.PublicKeySECP256K1R) common.Address {
	return ethcrypto.PubkeyToAddress(*(pubKey.ToECDSA()))
}<|MERGE_RESOLUTION|>--- conflicted
+++ resolved
@@ -432,24 +432,7 @@
 			break
 		}
 		rules := vm.chainConfig.AvalancheRules(header.Number, new(big.Int).SetUint64(header.Time))
-<<<<<<< HEAD
-		parentIntf, err := vm.GetBlockInternal(ids.ID(header.ParentHash))
-		if err != nil {
-			// Discard the transaction from the mempool on failed verification.
-			vm.mempool.DiscardCurrentTx()
-			return nil, fmt.Errorf("failed to get parent block: %w", err)
-		}
-		parent, ok := parentIntf.(*Block)
-		if !ok {
-			// Discard the transaction from the mempool on failed verification.
-			vm.mempool.DiscardCurrentTx()
-			return nil, fmt.Errorf("parent block %s had unexpected type %T", parentIntf.ID(), parentIntf)
-		}
-
-		if err := tx.UnsignedAtomicTx.SemanticVerify(vm, tx, parent, header.BaseFee, rules); err != nil {
-=======
 		if err := vm.verifyTx(tx, header.ParentHash, state, rules); err != nil {
->>>>>>> 90b50742
 			// Discard the transaction from the mempool on failed verification.
 			vm.mempool.DiscardCurrentTx()
 			state.RevertToSnapshot(snapshot)
