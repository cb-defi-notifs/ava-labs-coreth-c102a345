// (c) 2019-2020, Ava Labs, Inc. All rights reserved.
// See the file LICENSE for licensing terms.

package evm

import (
	"context"
	"crypto/rand"
	"encoding/json"
	"errors"
	"fmt"
	"math/big"
	"os"
	"path/filepath"
	"strings"
	"testing"
	"time"

	"github.com/ava-labs/coreth/trie"
	"github.com/ethereum/go-ethereum/common"
	"github.com/ethereum/go-ethereum/log"

	"github.com/stretchr/testify/assert"

	"github.com/ava-labs/avalanchego/api/keystore"
	"github.com/ava-labs/avalanchego/chains/atomic"
	"github.com/ava-labs/avalanchego/database/manager"
	"github.com/ava-labs/avalanchego/database/prefixdb"
	"github.com/ava-labs/avalanchego/ids"
	"github.com/ava-labs/avalanchego/snow"
	"github.com/ava-labs/avalanchego/snow/choices"
	"github.com/ava-labs/avalanchego/utils/crypto"
	"github.com/ava-labs/avalanchego/utils/formatting"
	"github.com/ava-labs/avalanchego/utils/hashing"
	"github.com/ava-labs/avalanchego/utils/logging"
	"github.com/ava-labs/avalanchego/utils/units"
	"github.com/ava-labs/avalanchego/version"
	"github.com/ava-labs/avalanchego/vms/components/avax"
	"github.com/ava-labs/avalanchego/vms/components/chain"
	"github.com/ava-labs/avalanchego/vms/secp256k1fx"

	engCommon "github.com/ava-labs/avalanchego/snow/engine/common"

	"github.com/ava-labs/coreth/consensus/dummy"
	"github.com/ava-labs/coreth/core"
	"github.com/ava-labs/coreth/core/types"
	"github.com/ava-labs/coreth/eth"
	"github.com/ava-labs/coreth/params"
	"github.com/ava-labs/coreth/rpc"

	accountKeystore "github.com/ava-labs/coreth/accounts/keystore"
)

var (
	testNetworkID    uint32 = 10
	testCChainID            = ids.ID{'c', 'c', 'h', 'a', 'i', 'n', 't', 'e', 's', 't'}
	testXChainID            = ids.ID{'t', 'e', 's', 't', 'x'}
	nonExistentID           = ids.ID{'F'}
	testKeys         []*crypto.PrivateKeySECP256K1R
	testEthAddrs     []common.Address // testEthAddrs[i] corresponds to testKeys[i]
	testShortIDAddrs []ids.ShortID
	testAvaxAssetID  = ids.ID{1, 2, 3}
	username         = "Johns"
	password         = "CjasdjhiPeirbSenfeI13" // #nosec G101
	// Use chainId: 43111, so that it does not overlap with any Avalanche ChainIDs, which may have their
	// config overridden in vm.Initialize.
	genesisJSONApricotPhase0 = "{\"config\":{\"chainId\":43111,\"homesteadBlock\":0,\"daoForkBlock\":0,\"daoForkSupport\":true,\"eip150Block\":0,\"eip150Hash\":\"0x2086799aeebeae135c246c65021c82b4e15a2c451340993aacfd2751886514f0\",\"eip155Block\":0,\"eip158Block\":0,\"byzantiumBlock\":0,\"constantinopleBlock\":0,\"petersburgBlock\":0,\"istanbulBlock\":0,\"muirGlacierBlock\":0},\"nonce\":\"0x0\",\"timestamp\":\"0x0\",\"extraData\":\"0x00\",\"gasLimit\":\"0x5f5e100\",\"difficulty\":\"0x0\",\"mixHash\":\"0x0000000000000000000000000000000000000000000000000000000000000000\",\"coinbase\":\"0x0000000000000000000000000000000000000000\",\"alloc\":{\"0100000000000000000000000000000000000000\":{\"code\":\"0x7300000000000000000000000000000000000000003014608060405260043610603d5760003560e01c80631e010439146042578063b6510bb314606e575b600080fd5b605c60048036036020811015605657600080fd5b503560b1565b60408051918252519081900360200190f35b818015607957600080fd5b5060af60048036036080811015608e57600080fd5b506001600160a01b03813516906020810135906040810135906060013560b6565b005b30cd90565b836001600160a01b031681836108fc8690811502906040516000604051808303818888878c8acf9550505050505015801560f4573d6000803e3d6000fd5b505050505056fea26469706673582212201eebce970fe3f5cb96bf8ac6ba5f5c133fc2908ae3dcd51082cfee8f583429d064736f6c634300060a0033\",\"balance\":\"0x0\"}},\"number\":\"0x0\",\"gasUsed\":\"0x0\",\"parentHash\":\"0x0000000000000000000000000000000000000000000000000000000000000000\"}"
	genesisJSONApricotPhase1 = "{\"config\":{\"chainId\":43111,\"homesteadBlock\":0,\"daoForkBlock\":0,\"daoForkSupport\":true,\"eip150Block\":0,\"eip150Hash\":\"0x2086799aeebeae135c246c65021c82b4e15a2c451340993aacfd2751886514f0\",\"eip155Block\":0,\"eip158Block\":0,\"byzantiumBlock\":0,\"constantinopleBlock\":0,\"petersburgBlock\":0,\"istanbulBlock\":0,\"muirGlacierBlock\":0,\"apricotPhase1BlockTimestamp\":0},\"nonce\":\"0x0\",\"timestamp\":\"0x0\",\"extraData\":\"0x00\",\"gasLimit\":\"0x5f5e100\",\"difficulty\":\"0x0\",\"mixHash\":\"0x0000000000000000000000000000000000000000000000000000000000000000\",\"coinbase\":\"0x0000000000000000000000000000000000000000\",\"alloc\":{\"0100000000000000000000000000000000000000\":{\"code\":\"0x7300000000000000000000000000000000000000003014608060405260043610603d5760003560e01c80631e010439146042578063b6510bb314606e575b600080fd5b605c60048036036020811015605657600080fd5b503560b1565b60408051918252519081900360200190f35b818015607957600080fd5b5060af60048036036080811015608e57600080fd5b506001600160a01b03813516906020810135906040810135906060013560b6565b005b30cd90565b836001600160a01b031681836108fc8690811502906040516000604051808303818888878c8acf9550505050505015801560f4573d6000803e3d6000fd5b505050505056fea26469706673582212201eebce970fe3f5cb96bf8ac6ba5f5c133fc2908ae3dcd51082cfee8f583429d064736f6c634300060a0033\",\"balance\":\"0x0\"}},\"number\":\"0x0\",\"gasUsed\":\"0x0\",\"parentHash\":\"0x0000000000000000000000000000000000000000000000000000000000000000\"}"
	genesisJSONApricotPhase2 = "{\"config\":{\"chainId\":43111,\"homesteadBlock\":0,\"daoForkBlock\":0,\"daoForkSupport\":true,\"eip150Block\":0,\"eip150Hash\":\"0x2086799aeebeae135c246c65021c82b4e15a2c451340993aacfd2751886514f0\",\"eip155Block\":0,\"eip158Block\":0,\"byzantiumBlock\":0,\"constantinopleBlock\":0,\"petersburgBlock\":0,\"istanbulBlock\":0,\"muirGlacierBlock\":0,\"apricotPhase1BlockTimestamp\":0,\"apricotPhase2BlockTimestamp\":0},\"nonce\":\"0x0\",\"timestamp\":\"0x0\",\"extraData\":\"0x00\",\"gasLimit\":\"0x5f5e100\",\"difficulty\":\"0x0\",\"mixHash\":\"0x0000000000000000000000000000000000000000000000000000000000000000\",\"coinbase\":\"0x0000000000000000000000000000000000000000\",\"alloc\":{\"0100000000000000000000000000000000000000\":{\"code\":\"0x7300000000000000000000000000000000000000003014608060405260043610603d5760003560e01c80631e010439146042578063b6510bb314606e575b600080fd5b605c60048036036020811015605657600080fd5b503560b1565b60408051918252519081900360200190f35b818015607957600080fd5b5060af60048036036080811015608e57600080fd5b506001600160a01b03813516906020810135906040810135906060013560b6565b005b30cd90565b836001600160a01b031681836108fc8690811502906040516000604051808303818888878c8acf9550505050505015801560f4573d6000803e3d6000fd5b505050505056fea26469706673582212201eebce970fe3f5cb96bf8ac6ba5f5c133fc2908ae3dcd51082cfee8f583429d064736f6c634300060a0033\",\"balance\":\"0x0\"}},\"number\":\"0x0\",\"gasUsed\":\"0x0\",\"parentHash\":\"0x0000000000000000000000000000000000000000000000000000000000000000\"}"
	genesisJSONApricotPhase3 = "{\"config\":{\"chainId\":43111,\"homesteadBlock\":0,\"daoForkBlock\":0,\"daoForkSupport\":true,\"eip150Block\":0,\"eip150Hash\":\"0x2086799aeebeae135c246c65021c82b4e15a2c451340993aacfd2751886514f0\",\"eip155Block\":0,\"eip158Block\":0,\"byzantiumBlock\":0,\"constantinopleBlock\":0,\"petersburgBlock\":0,\"istanbulBlock\":0,\"muirGlacierBlock\":0,\"apricotPhase1BlockTimestamp\":0,\"apricotPhase2BlockTimestamp\":0,\"apricotPhase3BlockTimestamp\":0},\"nonce\":\"0x0\",\"timestamp\":\"0x0\",\"extraData\":\"0x00\",\"gasLimit\":\"0x5f5e100\",\"difficulty\":\"0x0\",\"mixHash\":\"0x0000000000000000000000000000000000000000000000000000000000000000\",\"coinbase\":\"0x0000000000000000000000000000000000000000\",\"alloc\":{\"0100000000000000000000000000000000000000\":{\"code\":\"0x7300000000000000000000000000000000000000003014608060405260043610603d5760003560e01c80631e010439146042578063b6510bb314606e575b600080fd5b605c60048036036020811015605657600080fd5b503560b1565b60408051918252519081900360200190f35b818015607957600080fd5b5060af60048036036080811015608e57600080fd5b506001600160a01b03813516906020810135906040810135906060013560b6565b005b30cd90565b836001600160a01b031681836108fc8690811502906040516000604051808303818888878c8acf9550505050505015801560f4573d6000803e3d6000fd5b505050505056fea26469706673582212201eebce970fe3f5cb96bf8ac6ba5f5c133fc2908ae3dcd51082cfee8f583429d064736f6c634300060a0033\",\"balance\":\"0x0\"}},\"number\":\"0x0\",\"gasUsed\":\"0x0\",\"parentHash\":\"0x0000000000000000000000000000000000000000000000000000000000000000\"}"
	genesisJSONApricotPhase4 = "{\"config\":{\"chainId\":43111,\"homesteadBlock\":0,\"daoForkBlock\":0,\"daoForkSupport\":true,\"eip150Block\":0,\"eip150Hash\":\"0x2086799aeebeae135c246c65021c82b4e15a2c451340993aacfd2751886514f0\",\"eip155Block\":0,\"eip158Block\":0,\"byzantiumBlock\":0,\"constantinopleBlock\":0,\"petersburgBlock\":0,\"istanbulBlock\":0,\"muirGlacierBlock\":0,\"apricotPhase1BlockTimestamp\":0,\"apricotPhase2BlockTimestamp\":0,\"apricotPhase3BlockTimestamp\":0,\"apricotPhase4BlockTimestamp\":0},\"nonce\":\"0x0\",\"timestamp\":\"0x0\",\"extraData\":\"0x00\",\"gasLimit\":\"0x5f5e100\",\"difficulty\":\"0x0\",\"mixHash\":\"0x0000000000000000000000000000000000000000000000000000000000000000\",\"coinbase\":\"0x0000000000000000000000000000000000000000\",\"alloc\":{\"0100000000000000000000000000000000000000\":{\"code\":\"0x7300000000000000000000000000000000000000003014608060405260043610603d5760003560e01c80631e010439146042578063b6510bb314606e575b600080fd5b605c60048036036020811015605657600080fd5b503560b1565b60408051918252519081900360200190f35b818015607957600080fd5b5060af60048036036080811015608e57600080fd5b506001600160a01b03813516906020810135906040810135906060013560b6565b005b30cd90565b836001600160a01b031681836108fc8690811502906040516000604051808303818888878c8acf9550505050505015801560f4573d6000803e3d6000fd5b505050505056fea26469706673582212201eebce970fe3f5cb96bf8ac6ba5f5c133fc2908ae3dcd51082cfee8f583429d064736f6c634300060a0033\",\"balance\":\"0x0\"}},\"number\":\"0x0\",\"gasUsed\":\"0x0\",\"parentHash\":\"0x0000000000000000000000000000000000000000000000000000000000000000\"}"

	apricotRulesPhase0 = params.Rules{}
	apricotRulesPhase1 = params.Rules{IsApricotPhase1: true}
	apricotRulesPhase2 = params.Rules{IsApricotPhase1: true, IsApricotPhase2: true}
	apricotRulesPhase3 = params.Rules{IsApricotPhase1: true, IsApricotPhase2: true, IsApricotPhase3: true}
	apricotRulesPhase4 = params.Rules{IsApricotPhase1: true, IsApricotPhase2: true, IsApricotPhase3: true, IsApricotPhase4: true}
)

func init() {
	var b []byte
	factory := crypto.FactorySECP256K1R{}

	for _, key := range []string{
		"24jUJ9vZexUM6expyMcT48LBx27k1m7xpraoV62oSQAHdziao5",
		"2MMvUMsxx6zsHSNXJdFD8yc5XkancvwyKPwpw4xUK3TCGDuNBY",
		"cxb7KpGWhDMALTjNNSJ7UQkkomPesyWAPUaWRGdyeBNzR6f35",
	} {
		b, _ = formatting.Decode(formatting.CB58, key)
		pk, _ := factory.ToPrivateKey(b)
		secpKey := pk.(*crypto.PrivateKeySECP256K1R)
		testKeys = append(testKeys, secpKey)
		testEthAddrs = append(testEthAddrs, GetEthAddress(secpKey))
		testShortIDAddrs = append(testShortIDAddrs, pk.PublicKey().Address())
	}

	minBlockTime = time.Millisecond
	maxBlockTime = time.Millisecond
}

// BuildGenesisTest returns the genesis bytes for Coreth VM to be used in testing
func BuildGenesisTest(t *testing.T, genesisJSON string) []byte {
	ss := StaticService{}

	genesis := &core.Genesis{}
	if err := json.Unmarshal([]byte(genesisJSON), genesis); err != nil {
		t.Fatalf("Problem unmarshaling genesis JSON: %s", err)
	}
	genesisReply, err := ss.BuildGenesis(nil, genesis)
	if err != nil {
		t.Fatalf("Failed to create test genesis")
	}
	genesisBytes, err := formatting.Decode(genesisReply.Encoding, genesisReply.Bytes)
	if err != nil {
		t.Fatalf("Failed to decode genesis bytes: %s", err)
	}
	return genesisBytes
}

func NewContext() *snow.Context {
	ctx := snow.DefaultContextTest()
	ctx.NetworkID = testNetworkID
	ctx.ChainID = testCChainID
	ctx.AVAXAssetID = testAvaxAssetID
	ctx.XChainID = ids.Empty.Prefix(0)
	aliaser := ctx.BCLookup.(*ids.Aliaser)
	_ = aliaser.Alias(testCChainID, "C")
	_ = aliaser.Alias(testCChainID, testCChainID.String())
	_ = aliaser.Alias(testXChainID, "X")
	_ = aliaser.Alias(testXChainID, testXChainID.String())

	// SNLookup might be required here???
	return ctx
}

func setupGenesis(t *testing.T,
	genesisJSON string,
) (*snow.Context,
	manager.Manager,
	[]byte,
	chan engCommon.Message,
	*atomic.Memory) {
	genesisBytes := BuildGenesisTest(t, genesisJSON)
	ctx := NewContext()

	baseDBManager := manager.NewMemDB(version.NewDefaultVersion(1, 4, 5))

	m := &atomic.Memory{}
	m.Initialize(logging.NoLog{}, prefixdb.New([]byte{0}, baseDBManager.Current().Database))
	ctx.SharedMemory = m.NewSharedMemory(ctx.ChainID)

	// NB: this lock is intentionally left locked when this function returns.
	// The caller of this function is responsible for unlocking.
	ctx.Lock.Lock()

	userKeystore := keystore.New(logging.NoLog{}, manager.NewMemDB(version.NewDefaultVersion(1, 4, 5)))
	if err := userKeystore.CreateUser(username, password); err != nil {
		t.Fatal(err)
	}
	ctx.Keystore = userKeystore.NewBlockchainKeyStore(ctx.ChainID)

	issuer := make(chan engCommon.Message, 1)
	prefixedDBManager := baseDBManager.NewPrefixDBManager([]byte{1})
	return ctx, prefixedDBManager, genesisBytes, issuer, m
}

// GenesisVM creates a VM instance with the genesis test bytes and returns
// the channel use to send messages to the engine, the vm, and atomic memory
func GenesisVM(t *testing.T,
	finishBootstrapping bool,
	genesisJSON string,
	configJSON string,
	upgradeJSON string,
) (chan engCommon.Message,
	*VM, manager.Manager,
	*atomic.Memory,
	*engCommon.SenderTest) {
	vm := &VM{}
	ctx, dbManager, genesisBytes, issuer, m := setupGenesis(t, genesisJSON)
	appSender := &engCommon.SenderTest{}
	appSender.CantSendAppGossip = true
	appSender.SendAppGossipF = func([]byte) error { return nil }
	if err := vm.Initialize(
		ctx,
		dbManager,
		genesisBytes,
		[]byte(upgradeJSON),
		[]byte(configJSON),
		issuer,
		[]*engCommon.Fx{},
		appSender,
	); err != nil {
		t.Fatal(err)
	}

	if finishBootstrapping {
		assert.NoError(t, vm.Bootstrapping())
		assert.NoError(t, vm.Bootstrapped())
	}

	return issuer, vm, dbManager, m, appSender
}

func addUTXO(sharedMemory *atomic.Memory, ctx *snow.Context, txID ids.ID, assetID ids.ID, amount uint64, addr ids.ShortID) (*avax.UTXO, error) {
	utxo := &avax.UTXO{
		UTXOID: avax.UTXOID{
			TxID: txID,
		},
		Asset: avax.Asset{ID: assetID},
		Out: &secp256k1fx.TransferOutput{
			Amt: amount,
			OutputOwners: secp256k1fx.OutputOwners{
				Threshold: 1,
				Addrs:     []ids.ShortID{addr},
			},
		},
	}
	utxoBytes, err := Codec.Marshal(codecVersion, utxo)
	if err != nil {
		return nil, err
	}

	xChainSharedMemory := sharedMemory.NewSharedMemory(ctx.XChainID)
	inputID := utxo.InputID()
	if err := xChainSharedMemory.Apply(map[ids.ID]*atomic.Requests{ctx.ChainID: {PutRequests: []*atomic.Element{{
		Key:   inputID[:],
		Value: utxoBytes,
		Traits: [][]byte{
			addr.Bytes(),
		},
	}}}}); err != nil {
		return nil, err
	}

	return utxo, nil
}

// GenesisVMWithUTXOs creates a GenesisVM and generates UTXOs in the X-Chain Shared Memory containing AVAX based on the [utxos] map
// Generates UTXOIDs by using a hash of the address in the [utxos] map such that the UTXOs will be generated deterministically.
func GenesisVMWithUTXOs(t *testing.T, finishBootstrapping bool, genesisJSON string, configJSON string, upgradeJSON string, utxos map[ids.ShortID]uint64) (chan engCommon.Message, *VM, manager.Manager, *atomic.Memory) {
	issuer, vm, dbManager, sharedMemory := GenesisVM(t, finishBootstrapping, genesisJSON, configJSON, upgradeJSON)
	for addr, avaxAmount := range utxos {
		txID, err := ids.ToID(hashing.ComputeHash256(addr.Bytes()))
		if err != nil {
			t.Fatalf("Failed to generate txID from addr: %s", err)
		}
		if _, err := addUTXO(sharedMemory, vm.ctx, txID, vm.ctx.AVAXAssetID, avaxAmount, addr); err != nil {
			t.Fatalf("Failed to add UTXO to shared memory: %s", err)
		}
	}

	return issuer, vm, dbManager, sharedMemory
}

func TestVMConfig(t *testing.T) {
	txFeeCap := float64(11)
	netApiEnabled := true
	configJSON := fmt.Sprintf("{\"rpc-tx-fee-cap\": %g,\"net-api-enabled\": %t}", txFeeCap, netApiEnabled)
	_, vm, _, _, _ := GenesisVM(t, false, genesisJSONApricotPhase0, configJSON, "")
	assert.Equal(t, vm.config.RPCTxFeeCap, txFeeCap, "Tx Fee Cap should be set")
	assert.Equal(t, vm.config.NetAPIEnabled, netApiEnabled, "Net API Enabled should be set")
	assert.NoError(t, vm.Shutdown())
}

func TestVMConfigDefaults(t *testing.T) {
	txFeeCap := float64(11)
	netApiEnabled := true
	configJSON := fmt.Sprintf("{\"rpc-tx-fee-cap\": %g,\"net-api-enabled\": %t}", txFeeCap, netApiEnabled)
	_, vm, _, _, _ := GenesisVM(t, false, genesisJSONApricotPhase0, configJSON, "")

	var vmConfig Config
	vmConfig.SetDefaults()
	vmConfig.RPCTxFeeCap = txFeeCap
	vmConfig.NetAPIEnabled = netApiEnabled
	assert.Equal(t, vmConfig, vm.config, "VM Config should match default with overrides")
	assert.NoError(t, vm.Shutdown())
}

func TestVMNilConfig(t *testing.T) {
	_, vm, _, _, _ := GenesisVM(t, false, genesisJSONApricotPhase0, "", "")

	// VM Config should match defaults if no config is passed in
	var vmConfig Config
	vmConfig.SetDefaults()
	assert.Equal(t, vmConfig, vm.config, "VM Config should match default config")
	assert.NoError(t, vm.Shutdown())
}

func TestVMContinuosProfiler(t *testing.T) {
	profilerDir := t.TempDir()
	profilerFrequency := 500 * time.Millisecond
	configJSON := fmt.Sprintf("{\"continuous-profiler-dir\": %q,\"continuous-profiler-frequency\": \"500ms\"}", profilerDir)
	_, vm, _, _, _ := GenesisVM(t, false, genesisJSONApricotPhase0, configJSON, "")
	assert.Equal(t, vm.config.ContinuousProfilerDir, profilerDir, "profiler dir should be set")
	assert.Equal(t, vm.config.ContinuousProfilerFrequency.Duration, profilerFrequency, "profiler frequency should be set")

	// Sleep for twice the frequency of the profiler to give it time
	// to generate the first profile.
	time.Sleep(2 * time.Second)
	assert.NoError(t, vm.Shutdown())

	// Check that the first profile was generated
	expectedFileName := filepath.Join(profilerDir, "cpu.profile.1")
	_, err := os.Stat(expectedFileName)
	assert.NoError(t, err, "Expected continuous profiler to generate the first CPU profile at %s", expectedFileName)
}

func TestVMGenesis(t *testing.T) {
	genesisTests := []struct {
		name             string
		genesis          string
		expectedGasPrice *big.Int
	}{
		{
			name:             "Apricot Phase 0",
			genesis:          genesisJSONApricotPhase0,
			expectedGasPrice: big.NewInt(params.LaunchMinGasPrice),
		},
		{
			name:             "Apricot Phase 1",
			genesis:          genesisJSONApricotPhase1,
			expectedGasPrice: big.NewInt(params.ApricotPhase1MinGasPrice),
		},
		{
			name:             "Apricot Phase 2",
			genesis:          genesisJSONApricotPhase2,
			expectedGasPrice: big.NewInt(params.ApricotPhase1MinGasPrice),
		},
		{
			name:             "Apricot Phase 3",
			genesis:          genesisJSONApricotPhase3,
			expectedGasPrice: big.NewInt(0),
		},
		{
			name:             "Apricot Phase 4",
			genesis:          genesisJSONApricotPhase4,
			expectedGasPrice: big.NewInt(0),
		},
	}
	for _, test := range genesisTests {
		t.Run(test.name, func(t *testing.T) {
			_, vm, _, _, _ := GenesisVM(t, true, test.genesis, "", "")

			if gasPrice := vm.chain.GetTxPool().GasPrice(); gasPrice.Cmp(test.expectedGasPrice) != 0 {
				t.Fatalf("Expected pool gas price to be %d but found %d", test.expectedGasPrice, gasPrice)
			}
			defer func() {
				shutdownChan := make(chan error, 1)
				shutdownFunc := func() {
					err := vm.Shutdown()
					shutdownChan <- err
				}

				go shutdownFunc()
				shutdownTimeout := 50 * time.Millisecond
				ticker := time.NewTicker(shutdownTimeout)
				select {
				case <-ticker.C:
					t.Fatalf("VM shutdown took longer than timeout: %v", shutdownTimeout)
				case err := <-shutdownChan:
					if err != nil {
						t.Fatalf("Shutdown errored: %s", err)
					}
				}
			}()

			lastAcceptedID, err := vm.LastAccepted()
			if err != nil {
				t.Fatal(err)
			}

			if lastAcceptedID != ids.ID(vm.genesisHash) {
				t.Fatal("Expected last accepted block to match the genesis block hash")
			}

			genesisBlk, err := vm.GetBlock(lastAcceptedID)
			if err != nil {
				t.Fatalf("Failed to get genesis block due to %s", err)
			}

			if height := genesisBlk.Height(); height != 0 {
				t.Fatalf("Expected height of geneiss block to be 0, found: %d", height)
			}

			if _, err := vm.ParseBlock(genesisBlk.Bytes()); err != nil {
				t.Fatalf("Failed to parse genesis block due to %s", err)
			}

			genesisStatus := genesisBlk.Status()
			if genesisStatus != choices.Accepted {
				t.Fatalf("expected genesis status to be %s but was %s", choices.Accepted, genesisStatus)
			}
		})
	}
}

// Simple test to ensure we can issue an import transaction followed by an export transaction
// and they will be indexed correctly when accepted.
func TestIssueAtomicTxs(t *testing.T) {
<<<<<<< HEAD
	importAmount := uint64(50000000)
	issuer, vm, _, _ := GenesisVMWithUTXOs(t, true, genesisJSONApricotPhase2, "", "", map[ids.ShortID]uint64{
		testShortIDAddrs[0]: importAmount,
	})
=======
	issuer, vm, _, sharedMemory, _ := GenesisVM(t, true, genesisJSONApricotPhase2, "", "")
>>>>>>> 7bd43a19

	defer func() {
		if err := vm.Shutdown(); err != nil {
			t.Fatal(err)
		}
	}()

	importTx, err := vm.newImportTx(vm.ctx.XChainID, testEthAddrs[0], initialBaseFee, []*crypto.PrivateKeySECP256K1R{testKeys[0]})
	if err != nil {
		t.Fatal(err)
	}

	if err := vm.issueTx(importTx, true /*=local*/); err != nil {
		t.Fatal(err)
	}

	<-issuer

	blk, err := vm.BuildBlock()
	if err != nil {
		t.Fatal(err)
	}

	if err := blk.Verify(); err != nil {
		t.Fatal(err)
	}

	if status := blk.Status(); status != choices.Processing {
		t.Fatalf("Expected status of built block to be %s, but found %s", choices.Processing, status)
	}

	if err := vm.SetPreference(blk.ID()); err != nil {
		t.Fatal(err)
	}

	if err := blk.Accept(); err != nil {
		t.Fatal(err)
	}

	if status := blk.Status(); status != choices.Accepted {
		t.Fatalf("Expected status of accepted block to be %s, but found %s", choices.Accepted, status)
	}

	if lastAcceptedID, err := vm.LastAccepted(); err != nil {
		t.Fatal(err)
	} else if lastAcceptedID != blk.ID() {
		t.Fatalf("Expected last accepted blockID to be the accepted block: %s, but found %s", blk.ID(), lastAcceptedID)
	}

	exportTx, err := vm.newExportTx(vm.ctx.AVAXAssetID, importAmount-(2*params.AvalancheAtomicTxFee), vm.ctx.XChainID, testShortIDAddrs[0], initialBaseFee, []*crypto.PrivateKeySECP256K1R{testKeys[0]})
	if err != nil {
		t.Fatal(err)
	}

	if err := vm.issueTx(exportTx, true /*=local*/); err != nil {
		t.Fatal(err)
	}

	<-issuer

	blk2, err := vm.BuildBlock()
	if err != nil {
		t.Fatal(err)
	}

	if err := blk2.Verify(); err != nil {
		t.Fatal(err)
	}

	if status := blk2.Status(); status != choices.Processing {
		t.Fatalf("Expected status of built block to be %s, but found %s", choices.Processing, status)
	}

	if err := blk2.Accept(); err != nil {
		t.Fatal(err)
	}

	if status := blk2.Status(); status != choices.Accepted {
		t.Fatalf("Expected status of accepted block to be %s, but found %s", choices.Accepted, status)
	}

	if lastAcceptedID, err := vm.LastAccepted(); err != nil {
		t.Fatal(err)
	} else if lastAcceptedID != blk2.ID() {
		t.Fatalf("Expected last accepted blockID to be the accepted block: %s, but found %s", blk2.ID(), lastAcceptedID)
	}

	// Check that both atomic transactions were indexed as expected.
	indexedImportTx, status, height, err := vm.getAtomicTx(importTx.ID())
	assert.NoError(t, err)
	assert.Equal(t, Accepted, status)
	assert.Equal(t, uint64(1), height, "expected height of indexed import tx to be 1")
	assert.Equal(t, indexedImportTx.ID(), importTx.ID(), "expected ID of indexed import tx to match original txID")

	indexedExportTx, status, height, err := vm.getAtomicTx(exportTx.ID())
	assert.NoError(t, err)
	assert.Equal(t, Accepted, status)
	assert.Equal(t, uint64(2), height, "expected height of indexed export tx to be 2")
	assert.Equal(t, indexedExportTx.ID(), exportTx.ID(), "expected ID of indexed import tx to match original txID")
}

func TestBuildEthTxBlock(t *testing.T) {
<<<<<<< HEAD
	importAmount := uint64(20000000)
	issuer, vm, dbManager, _ := GenesisVMWithUTXOs(t, true, genesisJSONApricotPhase2, "{\"pruning-enabled\":true}", "", map[ids.ShortID]uint64{
		testShortIDAddrs[0]: importAmount,
	})
=======
	issuer, vm, dbManager, sharedMemory, _ := GenesisVM(t, true,
		genesisJSONApricotPhase2, "{\"pruning-enabled\":true}", "")
>>>>>>> 7bd43a19

	defer func() {
		if err := vm.Shutdown(); err != nil {
			t.Fatal(err)
		}
	}()

	newTxPoolHeadChan := make(chan core.NewTxPoolReorgEvent, 1)
	vm.chain.GetTxPool().SubscribeNewReorgEvent(newTxPoolHeadChan)

	key, err := accountKeystore.NewKey(rand.Reader)
	if err != nil {
		t.Fatal(err)
	}

	importTx, err := vm.newImportTx(vm.ctx.XChainID, key.Address, initialBaseFee, []*crypto.PrivateKeySECP256K1R{testKeys[0]})
	if err != nil {
		t.Fatal(err)
	}

	if err := vm.issueTx(importTx, true /*=local*/); err != nil {
		t.Fatal(err)
	}

	<-issuer

	blk1, err := vm.BuildBlock()
	if err != nil {
		t.Fatal(err)
	}

	if err := blk1.Verify(); err != nil {
		t.Fatal(err)
	}

	if status := blk1.Status(); status != choices.Processing {
		t.Fatalf("Expected status of built block to be %s, but found %s", choices.Processing, status)
	}

	if err := vm.SetPreference(blk1.ID()); err != nil {
		t.Fatal(err)
	}

	if err := blk1.Accept(); err != nil {
		t.Fatal(err)
	}

	newHead := <-newTxPoolHeadChan
	if newHead.Head.Hash() != common.Hash(blk1.ID()) {
		t.Fatalf("Expected new block to match")
	}

	txs := make([]*types.Transaction, 10)
	for i := 0; i < 10; i++ {
		tx := types.NewTransaction(uint64(i), key.Address, big.NewInt(10), 21000, big.NewInt(params.LaunchMinGasPrice), nil)
		signedTx, err := types.SignTx(tx, types.NewEIP155Signer(vm.chainID), key.PrivateKey)
		if err != nil {
			t.Fatal(err)
		}
		txs[i] = signedTx
	}
	errs := vm.chain.AddRemoteTxsSync(txs)
	for i, err := range errs {
		if err != nil {
			t.Fatalf("Failed to add tx at index %d: %s", i, err)
		}
	}

	<-issuer

	blk2, err := vm.BuildBlock()
	if err != nil {
		t.Fatal(err)
	}

	if err := blk2.Verify(); err != nil {
		t.Fatal(err)
	}

	if status := blk2.Status(); status != choices.Processing {
		t.Fatalf("Expected status of built block to be %s, but found %s", choices.Processing, status)
	}

	if err := blk2.Accept(); err != nil {
		t.Fatal(err)
	}

	newHead = <-newTxPoolHeadChan
	if newHead.Head.Hash() != common.Hash(blk2.ID()) {
		t.Fatalf("Expected new block to match")
	}

	if status := blk2.Status(); status != choices.Accepted {
		t.Fatalf("Expected status of accepted block to be %s, but found %s", choices.Accepted, status)
	}

	lastAcceptedID, err := vm.LastAccepted()
	if err != nil {
		t.Fatal(err)
	}
	if lastAcceptedID != blk2.ID() {
		t.Fatalf("Expected last accepted blockID to be the accepted block: %s, but found %s", blk2.ID(), lastAcceptedID)
	}

	ethBlk1 := blk1.(*chain.BlockWrapper).Block.(*Block).ethBlock
	if ethBlk1Root := ethBlk1.Root(); !vm.chain.BlockChain().HasState(ethBlk1Root) {
		t.Fatalf("Expected blk1 state root to not yet be pruned after blk2 was accepted because of tip buffer")
	}

	// Clear the cache and ensure that GetBlock returns internal blocks with the correct status
	vm.State.Flush()
	blk2Refreshed, err := vm.GetBlockInternal(blk2.ID())
	if err != nil {
		t.Fatal(err)
	}
	if status := blk2Refreshed.Status(); status != choices.Accepted {
		t.Fatalf("Expected refreshed blk2 to be Accepted, but found status: %s", status)
	}

	blk1RefreshedID := blk2Refreshed.Parent()
	blk1Refreshed, err := vm.GetBlockInternal(blk1RefreshedID)
	if err != nil {
		t.Fatal(err)
	}
	if status := blk1Refreshed.Status(); status != choices.Accepted {
		t.Fatalf("Expected refreshed blk1 to be Accepted, but found status: %s", status)
	}

	if blk1Refreshed.ID() != blk1.ID() {
		t.Fatalf("Found unexpected blkID for parent of blk2")
	}

	restartedVM := &VM{}
	if err := restartedVM.Initialize(
		NewContext(),
		dbManager,
		[]byte(genesisJSONApricotPhase2),
		[]byte(""),
		[]byte("{\"pruning-enabled\":true}"),
		issuer,
		[]*engCommon.Fx{},
		nil,
	); err != nil {
		t.Fatal(err)
	}

	// State root should not have been committed and discarded on restart
	if ethBlk1Root := ethBlk1.Root(); restartedVM.chain.BlockChain().HasState(ethBlk1Root) {
		t.Fatalf("Expected blk1 state root to be pruned after blk2 was accepted on top of it in pruning mode")
	}

	// State root should be committed when accepted tip on shutdown
	ethBlk2 := blk2.(*chain.BlockWrapper).Block.(*Block).ethBlock
	if ethBlk2Root := ethBlk2.Root(); !restartedVM.chain.BlockChain().HasState(ethBlk2Root) {
		t.Fatalf("Expected blk2 state root to not be pruned after shutdown (last accepted tip should be committed)")
	}
}

func TestConflictingImportTxs(t *testing.T) {
<<<<<<< HEAD
	importAmount := uint64(10000000)
	issuer, vm, _, _ := GenesisVMWithUTXOs(t, true, genesisJSONApricotPhase0, "", "", map[ids.ShortID]uint64{
		testShortIDAddrs[0]: importAmount,
		testShortIDAddrs[1]: importAmount,
		testShortIDAddrs[2]: importAmount,
	})
=======
	issuer, vm, _, sharedMemory, _ := GenesisVM(t, true, genesisJSONApricotPhase0, "", "")
>>>>>>> 7bd43a19

	defer func() {
		if err := vm.Shutdown(); err != nil {
			t.Fatal(err)
		}
	}()

	conflictKey, err := accountKeystore.NewKey(rand.Reader)
	if err != nil {
		t.Fatal(err)
	}

	importTxs := make([]*Tx, 0, 3)
	conflictTxs := make([]*Tx, 0, 3)
	for i, key := range testKeys {
		importTx, err := vm.newImportTx(vm.ctx.XChainID, testEthAddrs[i], initialBaseFee, []*crypto.PrivateKeySECP256K1R{key})
		if err != nil {
			t.Fatal(err)
		}
		importTxs = append(importTxs, importTx)

		conflictTx, err := vm.newImportTx(vm.ctx.XChainID, conflictKey.Address, initialBaseFee, []*crypto.PrivateKeySECP256K1R{key})
		if err != nil {
			t.Fatal(err)
		}
		conflictTxs = append(conflictTxs, conflictTx)
	}

	expectedParentBlkID, err := vm.LastAccepted()
	if err != nil {
		t.Fatal(err)
	}
	for i, tx := range importTxs {
		if err := vm.issueTx(tx, true /*=local*/); err != nil {
			t.Fatal(err)
		}

		<-issuer

		blk, err := vm.BuildBlock()
		if err != nil {
			t.Fatal(err)
		}

		if err := blk.Verify(); err != nil {
			t.Fatal(err)
		}

		if status := blk.Status(); status != choices.Processing {
			t.Fatalf("Expected status of built block %d to be %s, but found %s", i, choices.Processing, status)
		}

		if parentID := blk.Parent(); parentID != expectedParentBlkID {
			t.Fatalf("Expected parent to have blockID %s, but found %s", expectedParentBlkID, parentID)
		}

		expectedParentBlkID = blk.ID()
		if err := vm.SetPreference(blk.ID()); err != nil {
			t.Fatal(err)
		}
	}

	for i, tx := range conflictTxs {
		if err := vm.issueTx(tx, true /*=local*/); err == nil {
			t.Fatal("Expected issueTx to fail due to conflicting transaction")
		}
		// Force issue transaction directly to the mempool
		if err := vm.mempool.forceAddTx(tx); err != nil {
			t.Fatal(err)
		}
		<-issuer

		_, err = vm.BuildBlock()
		// The new block is verified in BuildBlock, so
		// BuildBlock should fail due to an attempt to
		// double spend an atomic UTXO.
		if err == nil {
			t.Fatalf("Block verification should have failed in BuildBlock %d due to double spending atomic UTXO", i)
		}
	}
}

// Regression test to ensure that after accepting block A
// then calling SetPreference on block B (when it becomes preferred)
// and the head of a longer chain (block D) does not corrupt the
// canonical chain.
//  A
// / \
// B  C
//    |
//    D
func TestSetPreferenceRace(t *testing.T) {
	// Create two VMs which will agree on block A and then
	// build the two distinct preferred chains above
<<<<<<< HEAD
	importAmount := uint64(1000000000)
	issuer1, vm1, _, _ := GenesisVMWithUTXOs(t, true, genesisJSONApricotPhase0, "{\"pruning-enabled\":true}", "", map[ids.ShortID]uint64{
		testShortIDAddrs[0]: importAmount,
	})
	issuer2, vm2, _, _ := GenesisVMWithUTXOs(t, true, genesisJSONApricotPhase0, "{\"pruning-enabled\":true}", "", map[ids.ShortID]uint64{
		testShortIDAddrs[0]: importAmount,
	})
=======
	issuer1, vm1, _, sharedMemory1, _ := GenesisVM(t, true, genesisJSONApricotPhase0, "", "")
	issuer2, vm2, _, sharedMemory2, _ := GenesisVM(t, true, genesisJSONApricotPhase0, "", "")
>>>>>>> 7bd43a19

	defer func() {
		if err := vm1.Shutdown(); err != nil {
			t.Fatal(err)
		}

		if err := vm2.Shutdown(); err != nil {
			t.Fatal(err)
		}
	}()

	newTxPoolHeadChan1 := make(chan core.NewTxPoolReorgEvent, 1)
	vm1.chain.GetTxPool().SubscribeNewReorgEvent(newTxPoolHeadChan1)
	newTxPoolHeadChan2 := make(chan core.NewTxPoolReorgEvent, 1)
	vm2.chain.GetTxPool().SubscribeNewReorgEvent(newTxPoolHeadChan2)

	key, err := accountKeystore.NewKey(rand.Reader)
	if err != nil {
		t.Fatal(err)
	}

	importTx, err := vm1.newImportTx(vm1.ctx.XChainID, key.Address, initialBaseFee, []*crypto.PrivateKeySECP256K1R{testKeys[0]})
	if err != nil {
		t.Fatal(err)
	}

	if err := vm1.issueTx(importTx, true /*=local*/); err != nil {
		t.Fatal(err)
	}

	<-issuer1

	vm1BlkA, err := vm1.BuildBlock()
	if err != nil {
		t.Fatalf("Failed to build block with import transaction: %s", err)
	}

	if err := vm1BlkA.Verify(); err != nil {
		t.Fatalf("Block failed verification on VM1: %s", err)
	}

	if status := vm1BlkA.Status(); status != choices.Processing {
		t.Fatalf("Expected status of built block to be %s, but found %s", choices.Processing, status)
	}

	if err := vm1.SetPreference(vm1BlkA.ID()); err != nil {
		t.Fatal(err)
	}

	vm2BlkA, err := vm2.ParseBlock(vm1BlkA.Bytes())
	if err != nil {
		t.Fatalf("Unexpected error parsing block from vm2: %s", err)
	}
	if err := vm2BlkA.Verify(); err != nil {
		t.Fatalf("Block failed verification on VM2: %s", err)
	}
	if status := vm2BlkA.Status(); status != choices.Processing {
		t.Fatalf("Expected status of block on VM2 to be %s, but found %s", choices.Processing, status)
	}
	if err := vm2.SetPreference(vm2BlkA.ID()); err != nil {
		t.Fatal(err)
	}

	if err := vm1BlkA.Accept(); err != nil {
		t.Fatalf("VM1 failed to accept block: %s", err)
	}
	if err := vm2BlkA.Accept(); err != nil {
		t.Fatalf("VM2 failed to accept block: %s", err)
	}

	newHead := <-newTxPoolHeadChan1
	if newHead.Head.Hash() != common.Hash(vm1BlkA.ID()) {
		t.Fatalf("Expected new block to match")
	}
	newHead = <-newTxPoolHeadChan2
	if newHead.Head.Hash() != common.Hash(vm2BlkA.ID()) {
		t.Fatalf("Expected new block to match")
	}

	// Create list of 10 successive transactions to build block A on vm1
	// and to be split into two separate blocks on VM2
	txs := make([]*types.Transaction, 10)
	for i := 0; i < 10; i++ {
		tx := types.NewTransaction(uint64(i), key.Address, big.NewInt(10), 21000, big.NewInt(params.LaunchMinGasPrice), nil)
		signedTx, err := types.SignTx(tx, types.NewEIP155Signer(vm1.chainID), key.PrivateKey)
		if err != nil {
			t.Fatal(err)
		}
		txs[i] = signedTx
	}

	var errs []error

	// Add the remote transactions, build the block, and set VM1's preference for block A
	errs = vm1.chain.AddRemoteTxsSync(txs)
	for i, err := range errs {
		if err != nil {
			t.Fatalf("Failed to add transaction to VM1 at index %d: %s", i, err)
		}
	}

	<-issuer1

	vm1BlkB, err := vm1.BuildBlock()
	if err != nil {
		t.Fatal(err)
	}

	if err := vm1BlkB.Verify(); err != nil {
		t.Fatal(err)
	}

	if status := vm1BlkB.Status(); status != choices.Processing {
		t.Fatalf("Expected status of built block to be %s, but found %s", choices.Processing, status)
	}

	if err := vm1.SetPreference(vm1BlkB.ID()); err != nil {
		t.Fatal(err)
	}

	// Split the transactions over two blocks, and set VM2's preference to them in sequence
	// after building each block
	// Block C
	errs = vm2.chain.AddRemoteTxsSync(txs[0:5])
	for i, err := range errs {
		if err != nil {
			t.Fatalf("Failed to add transaction to VM2 at index %d: %s", i, err)
		}
	}

	<-issuer2
	vm2BlkC, err := vm2.BuildBlock()
	if err != nil {
		t.Fatalf("Failed to build BlkC on VM2: %s", err)
	}

	if err := vm2BlkC.Verify(); err != nil {
		t.Fatalf("BlkC failed verification on VM2: %s", err)
	}

	if status := vm2BlkC.Status(); status != choices.Processing {
		t.Fatalf("Expected status of built block C to be %s, but found %s", choices.Processing, status)
	}

	if err := vm2.SetPreference(vm2BlkC.ID()); err != nil {
		t.Fatal(err)
	}

	newHead = <-newTxPoolHeadChan2
	if newHead.Head.Hash() != common.Hash(vm2BlkC.ID()) {
		t.Fatalf("Expected new block to match")
	}

	// Block D
	errs = vm2.chain.AddRemoteTxsSync(txs[5:10])
	for i, err := range errs {
		if err != nil {
			t.Fatalf("Failed to add transaction to VM2 at index %d: %s", i, err)
		}
	}

	<-issuer2
	vm2BlkD, err := vm2.BuildBlock()
	if err != nil {
		t.Fatalf("Failed to build BlkD on VM2: %s", err)
	}

	if err := vm2BlkD.Verify(); err != nil {
		t.Fatalf("BlkD failed verification on VM2: %s", err)
	}

	if status := vm2BlkD.Status(); status != choices.Processing {
		t.Fatalf("Expected status of built block D to be %s, but found %s", choices.Processing, status)
	}

	if err := vm2.SetPreference(vm2BlkD.ID()); err != nil {
		t.Fatal(err)
	}

	// VM1 receives blkC and blkD from VM1
	// and happens to call SetPreference on blkD without ever calling SetPreference
	// on blkC
	// Here we parse them in reverse order to simulate receiving a chain from the tip
	// back to the last accepted block as would typically be the case in the consensus
	// engine
	vm1BlkD, err := vm1.ParseBlock(vm2BlkD.Bytes())
	if err != nil {
		t.Fatalf("VM1 errored parsing blkD: %s", err)
	}
	vm1BlkC, err := vm1.ParseBlock(vm2BlkC.Bytes())
	if err != nil {
		t.Fatalf("VM1 errored parsing blkC: %s", err)
	}

	// The blocks must be verified in order. This invariant is maintained
	// in the consensus engine.
	if err := vm1BlkC.Verify(); err != nil {
		t.Fatalf("VM1 BlkC failed verification: %s", err)
	}
	if err := vm1BlkD.Verify(); err != nil {
		t.Fatalf("VM1 BlkD failed verification: %s", err)
	}

	// Set VM1's preference to blockD, skipping blockC
	if err := vm1.SetPreference(vm1BlkD.ID()); err != nil {
		t.Fatal(err)
	}

	// Accept the longer chain on both VMs and ensure there are no errors
	// VM1 Accepts the blocks in order
	if err := vm1BlkC.Accept(); err != nil {
		t.Fatalf("VM1 BlkC failed on accept: %s", err)
	}
	if err := vm1BlkD.Accept(); err != nil {
		t.Fatalf("VM1 BlkC failed on accept: %s", err)
	}

	// VM2 Accepts the blocks in order
	if err := vm2BlkC.Accept(); err != nil {
		t.Fatalf("VM2 BlkC failed on accept: %s", err)
	}
	if err := vm2BlkD.Accept(); err != nil {
		t.Fatalf("VM2 BlkC failed on accept: %s", err)
	}

	log.Info("Validating canonical chain")
	// Verify the Canonical Chain for Both VMs
	if err := vm2.chain.ValidateCanonicalChain(); err != nil {
		t.Fatalf("VM2 failed canonical chain verification due to: %s", err)
	}

	if err := vm1.chain.ValidateCanonicalChain(); err != nil {
		t.Fatalf("VM1 failed canonical chain verification due to: %s", err)
	}
}

func TestConflictingTransitiveAncestryWithGap(t *testing.T) {
	issuer, vm, _, atomicMemory, _ := GenesisVM(t, true, genesisJSONApricotPhase0, "", "")

	defer func() {
		if err := vm.Shutdown(); err != nil {
			t.Fatal(err)
		}
	}()

	newTxPoolHeadChan := make(chan core.NewTxPoolReorgEvent, 1)
	vm.chain.GetTxPool().SubscribeNewReorgEvent(newTxPoolHeadChan)

	key, err := accountKeystore.NewKey(rand.Reader)
	if err != nil {
		t.Fatal(err)
	}

	key0 := testKeys[0]
	addr0 := key0.PublicKey().Address()

	key1 := testKeys[1]
	addr1 := key1.PublicKey().Address()

	importAmount := uint64(1000000000)

	utxo0ID := avax.UTXOID{}
	utxo1ID := avax.UTXOID{OutputIndex: 1}

	input0ID := utxo0ID.InputID()
	input1ID := utxo1ID.InputID()

	utxo0 := &avax.UTXO{
		UTXOID: utxo0ID,
		Asset:  avax.Asset{ID: vm.ctx.AVAXAssetID},
		Out: &secp256k1fx.TransferOutput{
			Amt: importAmount,
			OutputOwners: secp256k1fx.OutputOwners{
				Threshold: 1,
				Addrs:     []ids.ShortID{addr0},
			},
		},
	}
	utxo1 := &avax.UTXO{
		UTXOID: utxo1ID,
		Asset:  avax.Asset{ID: vm.ctx.AVAXAssetID},
		Out: &secp256k1fx.TransferOutput{
			Amt: importAmount,
			OutputOwners: secp256k1fx.OutputOwners{
				Threshold: 1,
				Addrs:     []ids.ShortID{addr1},
			},
		},
	}
	utxo0Bytes, err := vm.codec.Marshal(codecVersion, utxo0)
	if err != nil {
		t.Fatal(err)
	}
	utxo1Bytes, err := vm.codec.Marshal(codecVersion, utxo1)
	if err != nil {
		t.Fatal(err)
	}

	xChainSharedMemory := atomicMemory.NewSharedMemory(vm.ctx.XChainID)
	if err := xChainSharedMemory.Apply(map[ids.ID]*atomic.Requests{vm.ctx.ChainID: {PutRequests: []*atomic.Element{
		{
			Key:   input0ID[:],
			Value: utxo0Bytes,
			Traits: [][]byte{
				addr0.Bytes(),
			},
		},
		{
			Key:   input1ID[:],
			Value: utxo1Bytes,
			Traits: [][]byte{
				addr1.Bytes(),
			},
		},
	}}}); err != nil {
		t.Fatal(err)
	}

	importTx0A, err := vm.newImportTx(vm.ctx.XChainID, key.Address, initialBaseFee, []*crypto.PrivateKeySECP256K1R{key0})
	if err != nil {
		t.Fatal(err)
	}
	// Create a conflicting transaction
	importTx0B, err := vm.newImportTx(vm.ctx.XChainID, testEthAddrs[2], initialBaseFee, []*crypto.PrivateKeySECP256K1R{key0})
	if err != nil {
		t.Fatal(err)
	}

	if err := vm.issueTx(importTx0A, true /*=local*/); err != nil {
		t.Fatalf("Failed to issue importTx0A: %s", err)
	}

	<-issuer

	blk0, err := vm.BuildBlock()
	if err != nil {
		t.Fatalf("Failed to build block with import transaction: %s", err)
	}

	if err := blk0.Verify(); err != nil {
		t.Fatalf("Block failed verification: %s", err)
	}

	if err := vm.SetPreference(blk0.ID()); err != nil {
		t.Fatal(err)
	}

	newHead := <-newTxPoolHeadChan
	if newHead.Head.Hash() != common.Hash(blk0.ID()) {
		t.Fatalf("Expected new block to match")
	}

	tx := types.NewTransaction(0, key.Address, big.NewInt(10), 21000, big.NewInt(params.LaunchMinGasPrice), nil)
	signedTx, err := types.SignTx(tx, types.NewEIP155Signer(vm.chainID), key.PrivateKey)
	if err != nil {
		t.Fatal(err)
	}

	// Add the remote transactions, build the block, and set VM1's preference for block A
	errs := vm.chain.AddRemoteTxsSync([]*types.Transaction{signedTx})
	for i, err := range errs {
		if err != nil {
			t.Fatalf("Failed to add transaction to VM1 at index %d: %s", i, err)
		}
	}

	<-issuer

	blk1, err := vm.BuildBlock()
	if err != nil {
		t.Fatalf("Failed to build blk1: %s", err)
	}

	if err := blk1.Verify(); err != nil {
		t.Fatalf("blk1 failed verification due to %s", err)
	}

	if err := vm.SetPreference(blk1.ID()); err != nil {
		t.Fatal(err)
	}

	importTx1, err := vm.newImportTx(vm.ctx.XChainID, key.Address, initialBaseFee, []*crypto.PrivateKeySECP256K1R{key1})
	if err != nil {
		t.Fatalf("Failed to issue importTx1 due to: %s", err)
	}

	if err := vm.issueTx(importTx1, true /*=local*/); err != nil {
		t.Fatal(err)
	}

	<-issuer

	blk2, err := vm.BuildBlock()
	if err != nil {
		t.Fatalf("Failed to build block with import transaction: %s", err)
	}

	if err := blk2.Verify(); err != nil {
		t.Fatalf("Block failed verification: %s", err)
	}

	if err := vm.SetPreference(blk2.ID()); err != nil {
		t.Fatal(err)
	}

	if err := vm.issueTx(importTx0B, true /*=local*/); err == nil {
		t.Fatalf("Should not have been able to issue import tx with conflict")
	}
	// Force issue transaction directly into the mempool
	if err := vm.mempool.forceAddTx(importTx0B); err != nil {
		t.Fatal(err)
	}
	<-issuer

	_, err = vm.BuildBlock()
	if err == nil {
		t.Fatal("Shouldn't have been able to build an invalid block")
	}
}

func TestBonusBlocksTxs(t *testing.T) {
	issuer, vm, _, sharedMemory, _ := GenesisVM(t, true, genesisJSONApricotPhase0, "", "")

	defer func() {
		if err := vm.Shutdown(); err != nil {
			t.Fatal(err)
		}
	}()

	importAmount := uint64(10000000)
	utxoID := avax.UTXOID{
		TxID: ids.ID{
			0x0f, 0x2f, 0x4f, 0x6f, 0x8e, 0xae, 0xce, 0xee,
			0x0d, 0x2d, 0x4d, 0x6d, 0x8c, 0xac, 0xcc, 0xec,
			0x0b, 0x2b, 0x4b, 0x6b, 0x8a, 0xaa, 0xca, 0xea,
			0x09, 0x29, 0x49, 0x69, 0x88, 0xa8, 0xc8, 0xe8,
		},
	}

	utxo := &avax.UTXO{
		UTXOID: utxoID,
		Asset:  avax.Asset{ID: vm.ctx.AVAXAssetID},
		Out: &secp256k1fx.TransferOutput{
			Amt: importAmount,
			OutputOwners: secp256k1fx.OutputOwners{
				Threshold: 1,
				Addrs:     []ids.ShortID{testKeys[0].PublicKey().Address()},
			},
		},
	}
	utxoBytes, err := vm.codec.Marshal(codecVersion, utxo)
	if err != nil {
		t.Fatal(err)
	}

	xChainSharedMemory := sharedMemory.NewSharedMemory(vm.ctx.XChainID)
	inputID := utxo.InputID()
	if err := xChainSharedMemory.Apply(map[ids.ID]*atomic.Requests{vm.ctx.ChainID: {PutRequests: []*atomic.Element{{
		Key:   inputID[:],
		Value: utxoBytes,
		Traits: [][]byte{
			testKeys[0].PublicKey().Address().Bytes(),
		},
	}}}}); err != nil {
		t.Fatal(err)
	}

	importTx, err := vm.newImportTx(vm.ctx.XChainID, testEthAddrs[0], initialBaseFee, []*crypto.PrivateKeySECP256K1R{testKeys[0]})
	if err != nil {
		t.Fatal(err)
	}

	if err := vm.issueTx(importTx, true /*=local*/); err != nil {
		t.Fatal(err)
	}

	<-issuer

	blk, err := vm.BuildBlock()
	if err != nil {
		t.Fatal(err)
	}

	bonusBlocks.Add(blk.ID())

	// Remove the UTXOs from shared memory, so that non-bonus blocks will fail verification
	if err := vm.ctx.SharedMemory.Apply(map[ids.ID]*atomic.Requests{vm.ctx.XChainID: {RemoveRequests: [][]byte{inputID[:]}}}); err != nil {
		t.Fatal(err)
	}

	if err := blk.Verify(); err != nil {
		t.Fatal(err)
	}

	if status := blk.Status(); status != choices.Processing {
		t.Fatalf("Expected status of built block to be %s, but found %s", choices.Processing, status)
	}

	if err := vm.SetPreference(blk.ID()); err != nil {
		t.Fatal(err)
	}

	if err := blk.Accept(); err != nil {
		t.Fatal(err)
	}

	if status := blk.Status(); status != choices.Accepted {
		t.Fatalf("Expected status of accepted block to be %s, but found %s", choices.Accepted, status)
	}

	lastAcceptedID, err := vm.LastAccepted()
	if err != nil {
		t.Fatal(err)
	}
	if lastAcceptedID != blk.ID() {
		t.Fatalf("Expected last accepted blockID to be the accepted block: %s, but found %s", blk.ID(), lastAcceptedID)
	}
}

// Regression test to ensure that a VM that accepts block A and B
// will not attempt to orphan either when verifying blocks C and D
// from another VM (which have a common ancestor under the finalized
// frontier).
//   A
//  / \
// B   C
//
// verifies block B and C, then Accepts block B. Then we test to ensure
// that the VM defends against any attempt to set the preference or to
// accept block C, which should be an orphaned block at this point and
// get rejected.
func TestReorgProtection(t *testing.T) {
<<<<<<< HEAD
	importAmount := uint64(1000000000)
	issuer1, vm1, _, _ := GenesisVMWithUTXOs(t, true, genesisJSONApricotPhase0, "{\"pruning-enabled\":false}", "", map[ids.ShortID]uint64{
		testShortIDAddrs[0]: importAmount,
	})
	issuer2, vm2, _, _ := GenesisVMWithUTXOs(t, true, genesisJSONApricotPhase0, "{\"pruning-enabled\":false}", "", map[ids.ShortID]uint64{
		testShortIDAddrs[0]: importAmount,
	})
=======
	issuer1, vm1, _, sharedMemory1, _ := GenesisVM(t, true,
		genesisJSONApricotPhase0, "{\"pruning-enabled\":false}", "")
	issuer2, vm2, _, sharedMemory2, _ := GenesisVM(t, true,
		genesisJSONApricotPhase0, "{\"pruning-enabled\":false}", "")
>>>>>>> 7bd43a19

	defer func() {
		if err := vm1.Shutdown(); err != nil {
			t.Fatal(err)
		}

		if err := vm2.Shutdown(); err != nil {
			t.Fatal(err)
		}
	}()

	newTxPoolHeadChan1 := make(chan core.NewTxPoolReorgEvent, 1)
	vm1.chain.GetTxPool().SubscribeNewReorgEvent(newTxPoolHeadChan1)
	newTxPoolHeadChan2 := make(chan core.NewTxPoolReorgEvent, 1)
	vm2.chain.GetTxPool().SubscribeNewReorgEvent(newTxPoolHeadChan2)

	key, err := accountKeystore.NewKey(rand.Reader)
	if err != nil {
		t.Fatal(err)
	}

	importTx, err := vm1.newImportTx(vm1.ctx.XChainID, key.Address, initialBaseFee, []*crypto.PrivateKeySECP256K1R{testKeys[0]})
	if err != nil {
		t.Fatal(err)
	}

	if err := vm1.issueTx(importTx, true /*=local*/); err != nil {
		t.Fatal(err)
	}

	<-issuer1

	vm1BlkA, err := vm1.BuildBlock()
	if err != nil {
		t.Fatalf("Failed to build block with import transaction: %s", err)
	}

	if err := vm1BlkA.Verify(); err != nil {
		t.Fatalf("Block failed verification on VM1: %s", err)
	}

	if status := vm1BlkA.Status(); status != choices.Processing {
		t.Fatalf("Expected status of built block to be %s, but found %s", choices.Processing, status)
	}

	if err := vm1.SetPreference(vm1BlkA.ID()); err != nil {
		t.Fatal(err)
	}

	vm2BlkA, err := vm2.ParseBlock(vm1BlkA.Bytes())
	if err != nil {
		t.Fatalf("Unexpected error parsing block from vm2: %s", err)
	}
	if err := vm2BlkA.Verify(); err != nil {
		t.Fatalf("Block failed verification on VM2: %s", err)
	}
	if status := vm2BlkA.Status(); status != choices.Processing {
		t.Fatalf("Expected status of block on VM2 to be %s, but found %s", choices.Processing, status)
	}
	if err := vm2.SetPreference(vm2BlkA.ID()); err != nil {
		t.Fatal(err)
	}

	if err := vm1BlkA.Accept(); err != nil {
		t.Fatalf("VM1 failed to accept block: %s", err)
	}
	if err := vm2BlkA.Accept(); err != nil {
		t.Fatalf("VM2 failed to accept block: %s", err)
	}

	newHead := <-newTxPoolHeadChan1
	if newHead.Head.Hash() != common.Hash(vm1BlkA.ID()) {
		t.Fatalf("Expected new block to match")
	}
	newHead = <-newTxPoolHeadChan2
	if newHead.Head.Hash() != common.Hash(vm2BlkA.ID()) {
		t.Fatalf("Expected new block to match")
	}

	// Create list of 10 successive transactions to build block A on vm1
	// and to be split into two separate blocks on VM2
	txs := make([]*types.Transaction, 10)
	for i := 0; i < 10; i++ {
		tx := types.NewTransaction(uint64(i), key.Address, big.NewInt(10), 21000, big.NewInt(params.LaunchMinGasPrice), nil)
		signedTx, err := types.SignTx(tx, types.NewEIP155Signer(vm1.chainID), key.PrivateKey)
		if err != nil {
			t.Fatal(err)
		}
		txs[i] = signedTx
	}

	var errs []error

	// Add the remote transactions, build the block, and set VM1's preference for block A
	errs = vm1.chain.AddRemoteTxsSync(txs)
	for i, err := range errs {
		if err != nil {
			t.Fatalf("Failed to add transaction to VM1 at index %d: %s", i, err)
		}
	}

	<-issuer1

	vm1BlkB, err := vm1.BuildBlock()
	if err != nil {
		t.Fatal(err)
	}

	if err := vm1BlkB.Verify(); err != nil {
		t.Fatal(err)
	}

	if status := vm1BlkB.Status(); status != choices.Processing {
		t.Fatalf("Expected status of built block to be %s, but found %s", choices.Processing, status)
	}

	if err := vm1.SetPreference(vm1BlkB.ID()); err != nil {
		t.Fatal(err)
	}

	// Split the transactions over two blocks, and set VM2's preference to them in sequence
	// after building each block
	// Block C
	errs = vm2.chain.AddRemoteTxsSync(txs[0:5])
	for i, err := range errs {
		if err != nil {
			t.Fatalf("Failed to add transaction to VM2 at index %d: %s", i, err)
		}
	}

	<-issuer2
	vm2BlkC, err := vm2.BuildBlock()
	if err != nil {
		t.Fatalf("Failed to build BlkC on VM2: %s", err)
	}

	if err := vm2BlkC.Verify(); err != nil {
		t.Fatalf("Block failed verification on VM2: %s", err)
	}
	if status := vm2BlkC.Status(); status != choices.Processing {
		t.Fatalf("Expected status of block on VM2 to be %s, but found %s", choices.Processing, status)
	}

	vm1BlkC, err := vm1.ParseBlock(vm2BlkC.Bytes())
	if err != nil {
		t.Fatalf("Unexpected error parsing block from vm2: %s", err)
	}

	if err := vm1BlkC.Verify(); err != nil {
		t.Fatalf("Block failed verification on VM1: %s", err)
	}

	// Accept B, such that block C should get Rejected.
	if err := vm1BlkB.Accept(); err != nil {
		t.Fatalf("VM1 failed to accept block: %s", err)
	}

	// The below (setting preference blocks that have a common ancestor
	// with the preferred chain lower than the last finalized block)
	// should NEVER happen. However, the VM defends against this
	// just in case.
	if err := vm1.SetPreference(vm1BlkC.ID()); !strings.Contains(err.Error(), "cannot orphan finalized block") {
		t.Fatalf("Unexpected error when setting preference that would trigger reorg: %s", err)
	}

	if err := vm1BlkC.Accept(); !strings.Contains(err.Error(), "expected accepted block to have parent") {
		t.Fatalf("Unexpected error when setting block at finalized height: %s", err)
	}
}

// Regression test to ensure that a VM that accepts block C while preferring
// block B will trigger a reorg.
//   A
//  / \
// B   C
func TestNonCanonicalAccept(t *testing.T) {
<<<<<<< HEAD
	importAmount := uint64(1000000000)
	issuer1, vm1, _, _ := GenesisVMWithUTXOs(t, true, genesisJSONApricotPhase0, "", "", map[ids.ShortID]uint64{
		testShortIDAddrs[0]: importAmount,
	})
	issuer2, vm2, _, _ := GenesisVMWithUTXOs(t, true, genesisJSONApricotPhase0, "", "", map[ids.ShortID]uint64{
		testShortIDAddrs[0]: importAmount,
	})
=======
	issuer1, vm1, _, sharedMemory1, _ := GenesisVM(t, true, genesisJSONApricotPhase0, "", "")
	issuer2, vm2, _, sharedMemory2, _ := GenesisVM(t, true, genesisJSONApricotPhase0, "", "")
>>>>>>> 7bd43a19

	defer func() {
		if err := vm1.Shutdown(); err != nil {
			t.Fatal(err)
		}

		if err := vm2.Shutdown(); err != nil {
			t.Fatal(err)
		}
	}()

	newTxPoolHeadChan1 := make(chan core.NewTxPoolReorgEvent, 1)
	vm1.chain.GetTxPool().SubscribeNewReorgEvent(newTxPoolHeadChan1)
	newTxPoolHeadChan2 := make(chan core.NewTxPoolReorgEvent, 1)
	vm2.chain.GetTxPool().SubscribeNewReorgEvent(newTxPoolHeadChan2)

	key, err := accountKeystore.NewKey(rand.Reader)
	if err != nil {
		t.Fatal(err)
	}

	importTx, err := vm1.newImportTx(vm1.ctx.XChainID, key.Address, initialBaseFee, []*crypto.PrivateKeySECP256K1R{testKeys[0]})
	if err != nil {
		t.Fatal(err)
	}

<<<<<<< HEAD
	if err := vm1.issueTx(importTx); err != nil {
=======
	xChainSharedMemory1 := sharedMemory1.NewSharedMemory(vm1.ctx.XChainID)
	xChainSharedMemory2 := sharedMemory2.NewSharedMemory(vm2.ctx.XChainID)
	inputID := utxo.InputID()
	if err := xChainSharedMemory1.Apply(map[ids.ID]*atomic.Requests{vm1.ctx.ChainID: {PutRequests: []*atomic.Element{{
		Key:   inputID[:],
		Value: utxoBytes,
		Traits: [][]byte{
			testKeys[0].PublicKey().Address().Bytes(),
		},
	}}}}); err != nil {
		t.Fatal(err)
	}
	if err := xChainSharedMemory2.Apply(map[ids.ID]*atomic.Requests{vm2.ctx.ChainID: {PutRequests: []*atomic.Element{{
		Key:   inputID[:],
		Value: utxoBytes,
		Traits: [][]byte{
			testKeys[0].PublicKey().Address().Bytes(),
		},
	}}}}); err != nil {
		t.Fatal(err)
	}

	importTx, err := vm1.newImportTx(vm1.ctx.XChainID, key.Address, initialBaseFee, []*crypto.PrivateKeySECP256K1R{testKeys[0]})
	if err != nil {
		t.Fatal(err)
	}

	if err := vm1.issueTx(importTx, true /*=local*/); err != nil {
>>>>>>> 7bd43a19
		t.Fatal(err)
	}

	<-issuer1

	vm1BlkA, err := vm1.BuildBlock()
	if err != nil {
		t.Fatalf("Failed to build block with import transaction: %s", err)
	}

	if err := vm1BlkA.Verify(); err != nil {
		t.Fatalf("Block failed verification on VM1: %s", err)
	}

	if status := vm1BlkA.Status(); status != choices.Processing {
		t.Fatalf("Expected status of built block to be %s, but found %s", choices.Processing, status)
	}

	if err := vm1.SetPreference(vm1BlkA.ID()); err != nil {
		t.Fatal(err)
	}

	vm2BlkA, err := vm2.ParseBlock(vm1BlkA.Bytes())
	if err != nil {
		t.Fatalf("Unexpected error parsing block from vm2: %s", err)
	}
	if err := vm2BlkA.Verify(); err != nil {
		t.Fatalf("Block failed verification on VM2: %s", err)
	}
	if status := vm2BlkA.Status(); status != choices.Processing {
		t.Fatalf("Expected status of block on VM2 to be %s, but found %s", choices.Processing, status)
	}
	if err := vm2.SetPreference(vm2BlkA.ID()); err != nil {
		t.Fatal(err)
	}

	if err := vm1BlkA.Accept(); err != nil {
		t.Fatalf("VM1 failed to accept block: %s", err)
	}
	if err := vm2BlkA.Accept(); err != nil {
		t.Fatalf("VM2 failed to accept block: %s", err)
	}

	newHead := <-newTxPoolHeadChan1
	if newHead.Head.Hash() != common.Hash(vm1BlkA.ID()) {
		t.Fatalf("Expected new block to match")
	}
	newHead = <-newTxPoolHeadChan2
	if newHead.Head.Hash() != common.Hash(vm2BlkA.ID()) {
		t.Fatalf("Expected new block to match")
	}

	// Create list of 10 successive transactions to build block A on vm1
	// and to be split into two separate blocks on VM2
	txs := make([]*types.Transaction, 10)
	for i := 0; i < 10; i++ {
		tx := types.NewTransaction(uint64(i), key.Address, big.NewInt(10), 21000, big.NewInt(params.LaunchMinGasPrice), nil)
		signedTx, err := types.SignTx(tx, types.NewEIP155Signer(vm1.chainID), key.PrivateKey)
		if err != nil {
			t.Fatal(err)
		}
		txs[i] = signedTx
	}

	var errs []error

	// Add the remote transactions, build the block, and set VM1's preference for block A
	errs = vm1.chain.AddRemoteTxsSync(txs)
	for i, err := range errs {
		if err != nil {
			t.Fatalf("Failed to add transaction to VM1 at index %d: %s", i, err)
		}
	}

	<-issuer1

	vm1BlkB, err := vm1.BuildBlock()
	if err != nil {
		t.Fatal(err)
	}

	if err := vm1BlkB.Verify(); err != nil {
		t.Fatal(err)
	}

	if status := vm1BlkB.Status(); status != choices.Processing {
		t.Fatalf("Expected status of built block to be %s, but found %s", choices.Processing, status)
	}

	if err := vm1.SetPreference(vm1BlkB.ID()); err != nil {
		t.Fatal(err)
	}

	vm1.chain.BlockChain().GetVMConfig().AllowUnfinalizedQueries = true

	blkBHeight := vm1BlkB.Height()
	blkBHash := vm1BlkB.(*chain.BlockWrapper).Block.(*Block).ethBlock.Hash()
	if b := vm1.chain.GetBlockByNumber(blkBHeight); b.Hash() != blkBHash {
		t.Fatalf("expected block at %d to have hash %s but got %s", blkBHeight, blkBHash.Hex(), b.Hash().Hex())
	}

	errs = vm2.chain.AddRemoteTxsSync(txs[0:5])
	for i, err := range errs {
		if err != nil {
			t.Fatalf("Failed to add transaction to VM2 at index %d: %s", i, err)
		}
	}

	<-issuer2
	vm2BlkC, err := vm2.BuildBlock()
	if err != nil {
		t.Fatalf("Failed to build BlkC on VM2: %s", err)
	}

	vm1BlkC, err := vm1.ParseBlock(vm2BlkC.Bytes())
	if err != nil {
		t.Fatalf("Unexpected error parsing block from vm2: %s", err)
	}

	if err := vm1BlkC.Verify(); err != nil {
		t.Fatalf("Block failed verification on VM1: %s", err)
	}

	if err := vm1BlkC.Accept(); err != nil {
		t.Fatalf("VM1 failed to accept block: %s", err)
	}

	blkCHash := vm1BlkC.(*chain.BlockWrapper).Block.(*Block).ethBlock.Hash()
	if b := vm1.chain.GetBlockByNumber(blkBHeight); b.Hash() != blkCHash {
		t.Fatalf("expected block at %d to have hash %s but got %s", blkBHeight, blkCHash.Hex(), b.Hash().Hex())
	}
}

// Regression test to ensure that a VM that verifies block B, C, then
// D (preferring block B) does not trigger a reorg through the re-verification
// of block C or D.
//   A
//  / \
// B   C
//     |
//     D
func TestStickyPreference(t *testing.T) {
<<<<<<< HEAD
	importAmount := uint64(1000000000)
	issuer1, vm1, _, _ := GenesisVMWithUTXOs(t, true, genesisJSONApricotPhase0, "", "", map[ids.ShortID]uint64{
		testShortIDAddrs[0]: importAmount,
	})
	issuer2, vm2, _, _ := GenesisVMWithUTXOs(t, true, genesisJSONApricotPhase0, "", "", map[ids.ShortID]uint64{
		testShortIDAddrs[0]: importAmount,
	})
=======
	issuer1, vm1, _, sharedMemory1, _ := GenesisVM(t, true, genesisJSONApricotPhase0, "", "")
	issuer2, vm2, _, sharedMemory2, _ := GenesisVM(t, true, genesisJSONApricotPhase0, "", "")
>>>>>>> 7bd43a19

	defer func() {
		if err := vm1.Shutdown(); err != nil {
			t.Fatal(err)
		}

		if err := vm2.Shutdown(); err != nil {
			t.Fatal(err)
		}
	}()

	newTxPoolHeadChan1 := make(chan core.NewTxPoolReorgEvent, 1)
	vm1.chain.GetTxPool().SubscribeNewReorgEvent(newTxPoolHeadChan1)
	newTxPoolHeadChan2 := make(chan core.NewTxPoolReorgEvent, 1)
	vm2.chain.GetTxPool().SubscribeNewReorgEvent(newTxPoolHeadChan2)

	key, err := accountKeystore.NewKey(rand.Reader)
	if err != nil {
		t.Fatal(err)
	}

	importTx, err := vm1.newImportTx(vm1.ctx.XChainID, key.Address, initialBaseFee, []*crypto.PrivateKeySECP256K1R{testKeys[0]})
	if err != nil {
		t.Fatal(err)
	}

	if err := vm1.issueTx(importTx, true /*=local*/); err != nil {
		t.Fatal(err)
	}

	<-issuer1

	vm1BlkA, err := vm1.BuildBlock()
	if err != nil {
		t.Fatalf("Failed to build block with import transaction: %s", err)
	}

	if err := vm1BlkA.Verify(); err != nil {
		t.Fatalf("Block failed verification on VM1: %s", err)
	}

	if status := vm1BlkA.Status(); status != choices.Processing {
		t.Fatalf("Expected status of built block to be %s, but found %s", choices.Processing, status)
	}

	if err := vm1.SetPreference(vm1BlkA.ID()); err != nil {
		t.Fatal(err)
	}

	vm2BlkA, err := vm2.ParseBlock(vm1BlkA.Bytes())
	if err != nil {
		t.Fatalf("Unexpected error parsing block from vm2: %s", err)
	}
	if err := vm2BlkA.Verify(); err != nil {
		t.Fatalf("Block failed verification on VM2: %s", err)
	}
	if status := vm2BlkA.Status(); status != choices.Processing {
		t.Fatalf("Expected status of block on VM2 to be %s, but found %s", choices.Processing, status)
	}
	if err := vm2.SetPreference(vm2BlkA.ID()); err != nil {
		t.Fatal(err)
	}

	if err := vm1BlkA.Accept(); err != nil {
		t.Fatalf("VM1 failed to accept block: %s", err)
	}
	if err := vm2BlkA.Accept(); err != nil {
		t.Fatalf("VM2 failed to accept block: %s", err)
	}

	newHead := <-newTxPoolHeadChan1
	if newHead.Head.Hash() != common.Hash(vm1BlkA.ID()) {
		t.Fatalf("Expected new block to match")
	}
	newHead = <-newTxPoolHeadChan2
	if newHead.Head.Hash() != common.Hash(vm2BlkA.ID()) {
		t.Fatalf("Expected new block to match")
	}

	// Create list of 10 successive transactions to build block A on vm1
	// and to be split into two separate blocks on VM2
	txs := make([]*types.Transaction, 10)
	for i := 0; i < 10; i++ {
		tx := types.NewTransaction(uint64(i), key.Address, big.NewInt(10), 21000, big.NewInt(params.LaunchMinGasPrice), nil)
		signedTx, err := types.SignTx(tx, types.NewEIP155Signer(vm1.chainID), key.PrivateKey)
		if err != nil {
			t.Fatal(err)
		}
		txs[i] = signedTx
	}

	var errs []error

	// Add the remote transactions, build the block, and set VM1's preference for block A
	errs = vm1.chain.AddRemoteTxsSync(txs)
	for i, err := range errs {
		if err != nil {
			t.Fatalf("Failed to add transaction to VM1 at index %d: %s", i, err)
		}
	}

	<-issuer1

	vm1BlkB, err := vm1.BuildBlock()
	if err != nil {
		t.Fatal(err)
	}

	if err := vm1BlkB.Verify(); err != nil {
		t.Fatal(err)
	}

	if status := vm1BlkB.Status(); status != choices.Processing {
		t.Fatalf("Expected status of built block to be %s, but found %s", choices.Processing, status)
	}

	if err := vm1.SetPreference(vm1BlkB.ID()); err != nil {
		t.Fatal(err)
	}

	vm1.chain.BlockChain().GetVMConfig().AllowUnfinalizedQueries = true

	blkBHeight := vm1BlkB.Height()
	blkBHash := vm1BlkB.(*chain.BlockWrapper).Block.(*Block).ethBlock.Hash()
	if b := vm1.chain.GetBlockByNumber(blkBHeight); b.Hash() != blkBHash {
		t.Fatalf("expected block at %d to have hash %s but got %s", blkBHeight, blkBHash.Hex(), b.Hash().Hex())
	}

	errs = vm2.chain.AddRemoteTxsSync(txs[0:5])
	for i, err := range errs {
		if err != nil {
			t.Fatalf("Failed to add transaction to VM2 at index %d: %s", i, err)
		}
	}

	<-issuer2
	vm2BlkC, err := vm2.BuildBlock()
	if err != nil {
		t.Fatalf("Failed to build BlkC on VM2: %s", err)
	}

	if err := vm2BlkC.Verify(); err != nil {
		t.Fatalf("BlkC failed verification on VM2: %s", err)
	}

	if status := vm2BlkC.Status(); status != choices.Processing {
		t.Fatalf("Expected status of built block C to be %s, but found %s", choices.Processing, status)
	}

	if err := vm2.SetPreference(vm2BlkC.ID()); err != nil {
		t.Fatal(err)
	}

	newHead = <-newTxPoolHeadChan2
	if newHead.Head.Hash() != common.Hash(vm2BlkC.ID()) {
		t.Fatalf("Expected new block to match")
	}

	errs = vm2.chain.AddRemoteTxsSync(txs[5:])
	for i, err := range errs {
		if err != nil {
			t.Fatalf("Failed to add transaction to VM2 at index %d: %s", i, err)
		}
	}

	<-issuer2
	vm2BlkD, err := vm2.BuildBlock()
	if err != nil {
		t.Fatalf("Failed to build BlkD on VM2: %s", err)
	}

	// Parse blocks produced in vm2
	vm1BlkC, err := vm1.ParseBlock(vm2BlkC.Bytes())
	if err != nil {
		t.Fatalf("Unexpected error parsing block from vm2: %s", err)
	}
	blkCHash := vm1BlkC.(*chain.BlockWrapper).Block.(*Block).ethBlock.Hash()

	vm1BlkD, err := vm1.ParseBlock(vm2BlkD.Bytes())
	if err != nil {
		t.Fatalf("Unexpected error parsing block from vm2: %s", err)
	}
	blkDHeight := vm1BlkD.Height()
	blkDHash := vm1BlkD.(*chain.BlockWrapper).Block.(*Block).ethBlock.Hash()

	// Should be no-ops
	if err := vm1BlkC.Verify(); err != nil {
		t.Fatalf("Block failed verification on VM1: %s", err)
	}
	if err := vm1BlkD.Verify(); err != nil {
		t.Fatalf("Block failed verification on VM1: %s", err)
	}
	if b := vm1.chain.GetBlockByNumber(blkBHeight); b.Hash() != blkBHash {
		t.Fatalf("expected block at %d to have hash %s but got %s", blkBHeight, blkBHash.Hex(), b.Hash().Hex())
	}
	if b := vm1.chain.GetBlockByNumber(blkDHeight); b != nil {
		t.Fatalf("expected block at %d to be nil but got %s", blkDHeight, b.Hash().Hex())
	}
	if b := vm1.chain.BlockChain().CurrentBlock(); b.Hash() != blkBHash {
		t.Fatalf("expected current block to have hash %s but got %s", blkBHash.Hex(), b.Hash().Hex())
	}

	// Should still be no-ops on re-verify
	if err := vm1BlkC.Verify(); err != nil {
		t.Fatalf("Block failed verification on VM1: %s", err)
	}
	if err := vm1BlkD.Verify(); err != nil {
		t.Fatalf("Block failed verification on VM1: %s", err)
	}
	if b := vm1.chain.GetBlockByNumber(blkBHeight); b.Hash() != blkBHash {
		t.Fatalf("expected block at %d to have hash %s but got %s", blkBHeight, blkBHash.Hex(), b.Hash().Hex())
	}
	if b := vm1.chain.GetBlockByNumber(blkDHeight); b != nil {
		t.Fatalf("expected block at %d to be nil but got %s", blkDHeight, b.Hash().Hex())
	}
	if b := vm1.chain.BlockChain().CurrentBlock(); b.Hash() != blkBHash {
		t.Fatalf("expected current block to have hash %s but got %s", blkBHash.Hex(), b.Hash().Hex())
	}

	// Should be queryable after setting preference to side chain
	if err := vm1.SetPreference(vm1BlkD.ID()); err != nil {
		t.Fatal(err)
	}

	if b := vm1.chain.GetBlockByNumber(blkBHeight); b.Hash() != blkCHash {
		t.Fatalf("expected block at %d to have hash %s but got %s", blkBHeight, blkCHash.Hex(), b.Hash().Hex())
	}
	if b := vm1.chain.GetBlockByNumber(blkDHeight); b.Hash() != blkDHash {
		t.Fatalf("expected block at %d to have hash %s but got %s", blkDHeight, blkDHash.Hex(), b.Hash().Hex())
	}
	if b := vm1.chain.BlockChain().CurrentBlock(); b.Hash() != blkDHash {
		t.Fatalf("expected current block to have hash %s but got %s", blkDHash.Hex(), b.Hash().Hex())
	}

	// Attempt to accept out of order
	if err := vm1BlkD.Accept(); !strings.Contains(err.Error(), "expected accepted block to have parent") {
		t.Fatalf("unexpected error when accepting out of order block: %s", err)
	}

	// Accept in order
	if err := vm1BlkC.Accept(); err != nil {
		t.Fatalf("Block failed verification on VM1: %s", err)
	}
	if err := vm1BlkD.Accept(); err != nil {
		t.Fatalf("Block failed acceptance on VM1: %s", err)
	}

	// Ensure queryable after accepting
	if b := vm1.chain.GetBlockByNumber(blkBHeight); b.Hash() != blkCHash {
		t.Fatalf("expected block at %d to have hash %s but got %s", blkBHeight, blkCHash.Hex(), b.Hash().Hex())
	}
	if b := vm1.chain.GetBlockByNumber(blkDHeight); b.Hash() != blkDHash {
		t.Fatalf("expected block at %d to have hash %s but got %s", blkDHeight, blkDHash.Hex(), b.Hash().Hex())
	}
	if b := vm1.chain.BlockChain().CurrentBlock(); b.Hash() != blkDHash {
		t.Fatalf("expected current block to have hash %s but got %s", blkDHash.Hex(), b.Hash().Hex())
	}
}

// Regression test to ensure that a VM that prefers block B is able to parse
// block C but unable to parse block D because it names B as an uncle, which
// are not supported.
//   A
//  / \
// B   C
//     |
//     D
func TestUncleBlock(t *testing.T) {
<<<<<<< HEAD
	importAmount := uint64(1000000000)
	issuer1, vm1, _, _ := GenesisVMWithUTXOs(t, true, genesisJSONApricotPhase0, "", "", map[ids.ShortID]uint64{
		testShortIDAddrs[0]: importAmount,
	})
	issuer2, vm2, _, _ := GenesisVMWithUTXOs(t, true, genesisJSONApricotPhase0, "", "", map[ids.ShortID]uint64{
		testShortIDAddrs[0]: importAmount,
	})
=======
	issuer1, vm1, _, sharedMemory1, _ := GenesisVM(t, true, genesisJSONApricotPhase0, "", "")
	issuer2, vm2, _, sharedMemory2, _ := GenesisVM(t, true, genesisJSONApricotPhase0, "", "")
>>>>>>> 7bd43a19

	defer func() {
		if err := vm1.Shutdown(); err != nil {
			t.Fatal(err)
		}
		if err := vm2.Shutdown(); err != nil {
			t.Fatal(err)
		}
	}()

	newTxPoolHeadChan1 := make(chan core.NewTxPoolReorgEvent, 1)
	vm1.chain.GetTxPool().SubscribeNewReorgEvent(newTxPoolHeadChan1)
	newTxPoolHeadChan2 := make(chan core.NewTxPoolReorgEvent, 1)
	vm2.chain.GetTxPool().SubscribeNewReorgEvent(newTxPoolHeadChan2)

	key, err := accountKeystore.NewKey(rand.Reader)
	if err != nil {
		t.Fatal(err)
	}

	importTx, err := vm1.newImportTx(vm1.ctx.XChainID, key.Address, initialBaseFee, []*crypto.PrivateKeySECP256K1R{testKeys[0]})
	if err != nil {
		t.Fatal(err)
	}

	if err := vm1.issueTx(importTx, true /*=local*/); err != nil {
		t.Fatal(err)
	}

	<-issuer1

	vm1BlkA, err := vm1.BuildBlock()
	if err != nil {
		t.Fatalf("Failed to build block with import transaction: %s", err)
	}

	if err := vm1BlkA.Verify(); err != nil {
		t.Fatalf("Block failed verification on VM1: %s", err)
	}

	if status := vm1BlkA.Status(); status != choices.Processing {
		t.Fatalf("Expected status of built block to be %s, but found %s", choices.Processing, status)
	}

	if err := vm1.SetPreference(vm1BlkA.ID()); err != nil {
		t.Fatal(err)
	}

	vm2BlkA, err := vm2.ParseBlock(vm1BlkA.Bytes())
	if err != nil {
		t.Fatalf("Unexpected error parsing block from vm2: %s", err)
	}
	if err := vm2BlkA.Verify(); err != nil {
		t.Fatalf("Block failed verification on VM2: %s", err)
	}
	if status := vm2BlkA.Status(); status != choices.Processing {
		t.Fatalf("Expected status of block on VM2 to be %s, but found %s", choices.Processing, status)
	}
	if err := vm2.SetPreference(vm2BlkA.ID()); err != nil {
		t.Fatal(err)
	}

	if err := vm1BlkA.Accept(); err != nil {
		t.Fatalf("VM1 failed to accept block: %s", err)
	}
	if err := vm2BlkA.Accept(); err != nil {
		t.Fatalf("VM2 failed to accept block: %s", err)
	}

	newHead := <-newTxPoolHeadChan1
	if newHead.Head.Hash() != common.Hash(vm1BlkA.ID()) {
		t.Fatalf("Expected new block to match")
	}
	newHead = <-newTxPoolHeadChan2
	if newHead.Head.Hash() != common.Hash(vm2BlkA.ID()) {
		t.Fatalf("Expected new block to match")
	}

	txs := make([]*types.Transaction, 10)
	for i := 0; i < 10; i++ {
		tx := types.NewTransaction(uint64(i), key.Address, big.NewInt(10), 21000, big.NewInt(params.LaunchMinGasPrice), nil)
		signedTx, err := types.SignTx(tx, types.NewEIP155Signer(vm1.chainID), key.PrivateKey)
		if err != nil {
			t.Fatal(err)
		}
		txs[i] = signedTx
	}

	var errs []error

	errs = vm1.chain.AddRemoteTxsSync(txs)
	for i, err := range errs {
		if err != nil {
			t.Fatalf("Failed to add transaction to VM1 at index %d: %s", i, err)
		}
	}

	<-issuer1

	vm1BlkB, err := vm1.BuildBlock()
	if err != nil {
		t.Fatal(err)
	}

	if err := vm1BlkB.Verify(); err != nil {
		t.Fatal(err)
	}

	if status := vm1BlkB.Status(); status != choices.Processing {
		t.Fatalf("Expected status of built block to be %s, but found %s", choices.Processing, status)
	}

	if err := vm1.SetPreference(vm1BlkB.ID()); err != nil {
		t.Fatal(err)
	}

	errs = vm2.chain.AddRemoteTxsSync(txs[0:5])
	for i, err := range errs {
		if err != nil {
			t.Fatalf("Failed to add transaction to VM2 at index %d: %s", i, err)
		}
	}

	<-issuer2
	vm2BlkC, err := vm2.BuildBlock()
	if err != nil {
		t.Fatalf("Failed to build BlkC on VM2: %s", err)
	}

	if err := vm2BlkC.Verify(); err != nil {
		t.Fatalf("BlkC failed verification on VM2: %s", err)
	}

	if status := vm2BlkC.Status(); status != choices.Processing {
		t.Fatalf("Expected status of built block C to be %s, but found %s", choices.Processing, status)
	}

	if err := vm2.SetPreference(vm2BlkC.ID()); err != nil {
		t.Fatal(err)
	}

	newHead = <-newTxPoolHeadChan2
	if newHead.Head.Hash() != common.Hash(vm2BlkC.ID()) {
		t.Fatalf("Expected new block to match")
	}

	errs = vm2.chain.AddRemoteTxsSync(txs[5:10])
	for i, err := range errs {
		if err != nil {
			t.Fatalf("Failed to add transaction to VM2 at index %d: %s", i, err)
		}
	}

	<-issuer2
	vm2BlkD, err := vm2.BuildBlock()
	if err != nil {
		t.Fatalf("Failed to build BlkD on VM2: %s", err)
	}

	// Create uncle block from blkD
	blkDEthBlock := vm2BlkD.(*chain.BlockWrapper).Block.(*Block).ethBlock
	uncles := []*types.Header{vm1BlkB.(*chain.BlockWrapper).Block.(*Block).ethBlock.Header()}
	uncleBlockHeader := types.CopyHeader(blkDEthBlock.Header())
	uncleBlockHeader.UncleHash = types.CalcUncleHash(uncles)

	uncleEthBlock := types.NewBlock(
		uncleBlockHeader,
		blkDEthBlock.Transactions(),
		uncles,
		nil,
		new(trie.Trie),
		blkDEthBlock.ExtData(),
		false,
	)
	uncleBlock := &Block{
		vm:       vm2,
		ethBlock: uncleEthBlock,
		id:       ids.ID(uncleEthBlock.Hash()),
	}
	if err := uncleBlock.Verify(); !errors.Is(err, errUnclesUnsupported) {
		t.Fatalf("VM2 should have failed with %q but got %q", errUnclesUnsupported, err.Error())
	}
	if _, err := vm1.ParseBlock(vm2BlkC.Bytes()); err != nil {
		t.Fatalf("VM1 errored parsing blkC: %s", err)
	}
	if _, err := vm1.ParseBlock(uncleBlock.Bytes()); !errors.Is(err, errUnclesUnsupported) {
		t.Fatalf("VM1 should have failed with %q but got %q", errUnclesUnsupported, err.Error())
	}
}

// Regression test to ensure that a VM that is not able to parse a block that
// contains no transactions.
func TestEmptyBlock(t *testing.T) {
<<<<<<< HEAD
	importAmount := uint64(1000000000)
	issuer, vm, _, _ := GenesisVMWithUTXOs(t, true, genesisJSONApricotPhase0, "", "", map[ids.ShortID]uint64{
		testShortIDAddrs[0]: importAmount,
	})
=======
	issuer, vm, _, sharedMemory, _ := GenesisVM(t, true, genesisJSONApricotPhase0, "", "")
>>>>>>> 7bd43a19

	defer func() {
		if err := vm.Shutdown(); err != nil {
			t.Fatal(err)
		}
	}()

	key, err := accountKeystore.NewKey(rand.Reader)
	if err != nil {
		t.Fatal(err)
	}

	importTx, err := vm.newImportTx(vm.ctx.XChainID, key.Address, initialBaseFee, []*crypto.PrivateKeySECP256K1R{testKeys[0]})
	if err != nil {
		t.Fatal(err)
	}

	if err := vm.issueTx(importTx, true /*=local*/); err != nil {
		t.Fatal(err)
	}

	<-issuer

	blk, err := vm.BuildBlock()
	if err != nil {
		t.Fatalf("Failed to build block with import transaction: %s", err)
	}

	// Create empty block from blkA
	ethBlock := blk.(*chain.BlockWrapper).Block.(*Block).ethBlock

	emptyEthBlock := types.NewBlock(
		types.CopyHeader(ethBlock.Header()),
		nil,
		nil,
		nil,
		new(trie.Trie),
		nil,
		false,
	)

	if len(emptyEthBlock.ExtData()) != 0 || emptyEthBlock.Header().ExtDataHash != (common.Hash{}) {
		t.Fatalf("emptyEthBlock should not have any extra data")
	}

	emptyBlock := &Block{
		vm:       vm,
		ethBlock: emptyEthBlock,
		id:       ids.ID(emptyEthBlock.Hash()),
	}

	if _, err := vm.ParseBlock(emptyBlock.Bytes()); !errors.Is(err, errEmptyBlock) {
		t.Fatalf("VM should have failed with errEmptyBlock but got %s", err.Error())
	}
	if err := emptyBlock.Verify(); !errors.Is(err, errEmptyBlock) {
		t.Fatalf("block should have failed verification with errEmptyBlock but got %s", err.Error())
	}
}

// Regression test to ensure that a VM that verifies block B, C, then
// D (preferring block B) reorgs when C and then D are accepted.
//   A
//  / \
// B   C
//     |
//     D
func TestAcceptReorg(t *testing.T) {
<<<<<<< HEAD
	importAmount := uint64(1000000000)
	issuer1, vm1, _, _ := GenesisVMWithUTXOs(t, true, genesisJSONApricotPhase0, "", "", map[ids.ShortID]uint64{
		testShortIDAddrs[0]: importAmount,
	})
	issuer2, vm2, _, _ := GenesisVMWithUTXOs(t, true, genesisJSONApricotPhase0, "", "", map[ids.ShortID]uint64{
		testShortIDAddrs[0]: importAmount,
	})
=======
	issuer1, vm1, _, sharedMemory1, _ := GenesisVM(t, true, genesisJSONApricotPhase0, "", "")
	issuer2, vm2, _, sharedMemory2, _ := GenesisVM(t, true, genesisJSONApricotPhase0, "", "")
>>>>>>> 7bd43a19

	defer func() {
		if err := vm1.Shutdown(); err != nil {
			t.Fatal(err)
		}

		if err := vm2.Shutdown(); err != nil {
			t.Fatal(err)
		}
	}()

	newTxPoolHeadChan1 := make(chan core.NewTxPoolReorgEvent, 1)
	vm1.chain.GetTxPool().SubscribeNewReorgEvent(newTxPoolHeadChan1)
	newTxPoolHeadChan2 := make(chan core.NewTxPoolReorgEvent, 1)
	vm2.chain.GetTxPool().SubscribeNewReorgEvent(newTxPoolHeadChan2)

	key, err := accountKeystore.NewKey(rand.Reader)
	if err != nil {
		t.Fatal(err)
	}
	importTx, err := vm1.newImportTx(vm1.ctx.XChainID, key.Address, initialBaseFee, []*crypto.PrivateKeySECP256K1R{testKeys[0]})
	if err != nil {
		t.Fatal(err)
	}

	if err := vm1.issueTx(importTx, true /*=local*/); err != nil {
		t.Fatal(err)
	}

	<-issuer1

	vm1BlkA, err := vm1.BuildBlock()
	if err != nil {
		t.Fatalf("Failed to build block with import transaction: %s", err)
	}

	if err := vm1BlkA.Verify(); err != nil {
		t.Fatalf("Block failed verification on VM1: %s", err)
	}

	if status := vm1BlkA.Status(); status != choices.Processing {
		t.Fatalf("Expected status of built block to be %s, but found %s", choices.Processing, status)
	}

	if err := vm1.SetPreference(vm1BlkA.ID()); err != nil {
		t.Fatal(err)
	}

	vm2BlkA, err := vm2.ParseBlock(vm1BlkA.Bytes())
	if err != nil {
		t.Fatalf("Unexpected error parsing block from vm2: %s", err)
	}
	if err := vm2BlkA.Verify(); err != nil {
		t.Fatalf("Block failed verification on VM2: %s", err)
	}
	if status := vm2BlkA.Status(); status != choices.Processing {
		t.Fatalf("Expected status of block on VM2 to be %s, but found %s", choices.Processing, status)
	}
	if err := vm2.SetPreference(vm2BlkA.ID()); err != nil {
		t.Fatal(err)
	}

	if err := vm1BlkA.Accept(); err != nil {
		t.Fatalf("VM1 failed to accept block: %s", err)
	}
	if err := vm2BlkA.Accept(); err != nil {
		t.Fatalf("VM2 failed to accept block: %s", err)
	}

	newHead := <-newTxPoolHeadChan1
	if newHead.Head.Hash() != common.Hash(vm1BlkA.ID()) {
		t.Fatalf("Expected new block to match")
	}
	newHead = <-newTxPoolHeadChan2
	if newHead.Head.Hash() != common.Hash(vm2BlkA.ID()) {
		t.Fatalf("Expected new block to match")
	}

	// Create list of 10 successive transactions to build block A on vm1
	// and to be split into two separate blocks on VM2
	txs := make([]*types.Transaction, 10)
	for i := 0; i < 10; i++ {
		tx := types.NewTransaction(uint64(i), key.Address, big.NewInt(10), 21000, big.NewInt(params.LaunchMinGasPrice), nil)
		signedTx, err := types.SignTx(tx, types.NewEIP155Signer(vm1.chainID), key.PrivateKey)
		if err != nil {
			t.Fatal(err)
		}
		txs[i] = signedTx
	}

	// Add the remote transactions, build the block, and set VM1's preference
	// for block B
	errs := vm1.chain.AddRemoteTxsSync(txs)
	for i, err := range errs {
		if err != nil {
			t.Fatalf("Failed to add transaction to VM1 at index %d: %s", i, err)
		}
	}

	<-issuer1

	vm1BlkB, err := vm1.BuildBlock()
	if err != nil {
		t.Fatal(err)
	}

	if err := vm1BlkB.Verify(); err != nil {
		t.Fatal(err)
	}

	if status := vm1BlkB.Status(); status != choices.Processing {
		t.Fatalf("Expected status of built block to be %s, but found %s", choices.Processing, status)
	}

	if err := vm1.SetPreference(vm1BlkB.ID()); err != nil {
		t.Fatal(err)
	}

	errs = vm2.chain.AddRemoteTxsSync(txs[0:5])
	for i, err := range errs {
		if err != nil {
			t.Fatalf("Failed to add transaction to VM2 at index %d: %s", i, err)
		}
	}

	<-issuer2

	vm2BlkC, err := vm2.BuildBlock()
	if err != nil {
		t.Fatalf("Failed to build BlkC on VM2: %s", err)
	}

	if err := vm2BlkC.Verify(); err != nil {
		t.Fatalf("BlkC failed verification on VM2: %s", err)
	}

	if err := vm2.SetPreference(vm2BlkC.ID()); err != nil {
		t.Fatal(err)
	}

	newHead = <-newTxPoolHeadChan2
	if newHead.Head.Hash() != common.Hash(vm2BlkC.ID()) {
		t.Fatalf("Expected new block to match")
	}

	errs = vm2.chain.AddRemoteTxsSync(txs[5:])
	for i, err := range errs {
		if err != nil {
			t.Fatalf("Failed to add transaction to VM2 at index %d: %s", i, err)
		}
	}

	<-issuer2

	vm2BlkD, err := vm2.BuildBlock()
	if err != nil {
		t.Fatalf("Failed to build BlkD on VM2: %s", err)
	}

	// Parse blocks produced in vm2
	vm1BlkC, err := vm1.ParseBlock(vm2BlkC.Bytes())
	if err != nil {
		t.Fatalf("Unexpected error parsing block from vm2: %s", err)
	}

	vm1BlkD, err := vm1.ParseBlock(vm2BlkD.Bytes())
	if err != nil {
		t.Fatalf("Unexpected error parsing block from vm2: %s", err)
	}

	if err := vm1BlkC.Verify(); err != nil {
		t.Fatalf("Block failed verification on VM1: %s", err)
	}
	if err := vm1BlkD.Verify(); err != nil {
		t.Fatalf("Block failed verification on VM1: %s", err)
	}

	blkBHash := vm1BlkB.(*chain.BlockWrapper).Block.(*Block).ethBlock.Hash()
	if b := vm1.chain.BlockChain().CurrentBlock(); b.Hash() != blkBHash {
		t.Fatalf("expected current block to have hash %s but got %s", blkBHash.Hex(), b.Hash().Hex())
	}

	if err := vm1BlkC.Accept(); err != nil {
		t.Fatal(err)
	}

	blkCHash := vm1BlkC.(*chain.BlockWrapper).Block.(*Block).ethBlock.Hash()
	if b := vm1.chain.BlockChain().CurrentBlock(); b.Hash() != blkCHash {
		t.Fatalf("expected current block to have hash %s but got %s", blkCHash.Hex(), b.Hash().Hex())
	}

	if err := vm1BlkB.Reject(); err != nil {
		t.Fatal(err)
	}

	if err := vm1BlkD.Accept(); err != nil {
		t.Fatal(err)
	}

	blkDHash := vm1BlkD.(*chain.BlockWrapper).Block.(*Block).ethBlock.Hash()
	if b := vm1.chain.BlockChain().CurrentBlock(); b.Hash() != blkDHash {
		t.Fatalf("expected current block to have hash %s but got %s", blkDHash.Hex(), b.Hash().Hex())
	}
}

func TestFutureBlock(t *testing.T) {
<<<<<<< HEAD
	importAmount := uint64(1000000000)
	issuer, vm, _, _ := GenesisVMWithUTXOs(t, true, genesisJSONApricotPhase0, "", "", map[ids.ShortID]uint64{
		testShortIDAddrs[0]: importAmount,
	})
=======
	issuer, vm, _, sharedMemory, _ := GenesisVM(t, true, genesisJSONApricotPhase0, "", "")
>>>>>>> 7bd43a19

	defer func() {
		if err := vm.Shutdown(); err != nil {
			t.Fatal(err)
		}
	}()

	key, err := accountKeystore.NewKey(rand.Reader)
	if err != nil {
		t.Fatal(err)
	}

	importTx, err := vm.newImportTx(vm.ctx.XChainID, key.Address, initialBaseFee, []*crypto.PrivateKeySECP256K1R{testKeys[0]})
	if err != nil {
		t.Fatal(err)
	}

	if err := vm.issueTx(importTx, true /*=local*/); err != nil {
		t.Fatal(err)
	}

	<-issuer

	blkA, err := vm.BuildBlock()
	if err != nil {
		t.Fatalf("Failed to build block with import transaction: %s", err)
	}

	// Create empty block from blkA
	blkAEthBlock := blkA.(*chain.BlockWrapper).Block.(*Block).ethBlock

	modifiedHeader := types.CopyHeader(blkAEthBlock.Header())
	// Set the VM's clock to the time of the produced block
	vm.clock.Set(time.Unix(int64(modifiedHeader.Time), 0))
	// Set the modified time to exceed the allowed future time
	modifiedTime := modifiedHeader.Time + uint64(maxFutureBlockTime.Seconds()+1)
	modifiedHeader.Time = modifiedTime
	modifiedBlock := types.NewBlock(
		modifiedHeader,
		nil,
		nil,
		nil,
		new(trie.Trie),
		blkAEthBlock.ExtData(),
		false,
	)

	futureBlock := &Block{
		vm:       vm,
		ethBlock: modifiedBlock,
		id:       ids.ID(modifiedBlock.Hash()),
	}

	if err := futureBlock.Verify(); err == nil {
		t.Fatal("Future block should have failed verification due to block timestamp too far in the future")
	} else if !strings.Contains(err.Error(), "block timestamp is too far in the future") {
		t.Fatalf("Expected error to be block timestamp too far in the future but found %s", err)
	}
}

// Regression test to ensure we can build blocks if we are starting with the
// Apricot Phase 1 ruleset in genesis.
func TestBuildApricotPhase1Block(t *testing.T) {
<<<<<<< HEAD
	importAmount := uint64(1000000000)
	issuer, vm, _, _ := GenesisVMWithUTXOs(t, true, genesisJSONApricotPhase1, "", "", map[ids.ShortID]uint64{
		testShortIDAddrs[0]: importAmount,
	})
=======
	issuer, vm, _, sharedMemory, _ := GenesisVM(t, true, genesisJSONApricotPhase1, "", "")

>>>>>>> 7bd43a19
	defer func() {
		if err := vm.Shutdown(); err != nil {
			t.Fatal(err)
		}
	}()

	newTxPoolHeadChan := make(chan core.NewTxPoolReorgEvent, 1)
	vm.chain.GetTxPool().SubscribeNewReorgEvent(newTxPoolHeadChan)

	key, err := accountKeystore.NewKey(rand.Reader)
	if err != nil {
		t.Fatal(err)
	}

	importTx, err := vm.newImportTx(vm.ctx.XChainID, key.Address, initialBaseFee, []*crypto.PrivateKeySECP256K1R{testKeys[0]})
	if err != nil {
		t.Fatal(err)
	}

	if err := vm.issueTx(importTx, true /*=local*/); err != nil {
		t.Fatal(err)
	}

	<-issuer

	blk, err := vm.BuildBlock()
	if err != nil {
		t.Fatal(err)
	}

	if err := blk.Verify(); err != nil {
		t.Fatal(err)
	}

	if status := blk.Status(); status != choices.Processing {
		t.Fatalf("Expected status of built block to be %s, but found %s", choices.Processing, status)
	}

	if err := vm.SetPreference(blk.ID()); err != nil {
		t.Fatal(err)
	}

	if err := blk.Accept(); err != nil {
		t.Fatal(err)
	}

	newHead := <-newTxPoolHeadChan
	if newHead.Head.Hash() != common.Hash(blk.ID()) {
		t.Fatalf("Expected new block to match")
	}

	txs := make([]*types.Transaction, 10)
	for i := 0; i < 5; i++ {
		tx := types.NewTransaction(uint64(i), key.Address, big.NewInt(10), 21000, big.NewInt(params.LaunchMinGasPrice), nil)
		signedTx, err := types.SignTx(tx, types.NewEIP155Signer(vm.chainID), key.PrivateKey)
		if err != nil {
			t.Fatal(err)
		}
		txs[i] = signedTx
	}
	for i := 5; i < 10; i++ {
		tx := types.NewTransaction(uint64(i), key.Address, big.NewInt(10), 21000, big.NewInt(params.ApricotPhase1MinGasPrice), nil)
		signedTx, err := types.SignTx(tx, types.NewEIP155Signer(vm.chainID), key.PrivateKey)
		if err != nil {
			t.Fatal(err)
		}
		txs[i] = signedTx
	}
	errs := vm.chain.AddRemoteTxsSync(txs)
	for i, err := range errs {
		if err != nil {
			t.Fatalf("Failed to add tx at index %d: %s", i, err)
		}
	}

	<-issuer

	blk, err = vm.BuildBlock()
	if err != nil {
		t.Fatal(err)
	}

	if err := blk.Verify(); err != nil {
		t.Fatal(err)
	}

	if status := blk.Status(); status != choices.Processing {
		t.Fatalf("Expected status of built block to be %s, but found %s", choices.Processing, status)
	}

	if err := blk.Accept(); err != nil {
		t.Fatal(err)
	}

	if status := blk.Status(); status != choices.Accepted {
		t.Fatalf("Expected status of accepted block to be %s, but found %s", choices.Accepted, status)
	}

	lastAcceptedID, err := vm.LastAccepted()
	if err != nil {
		t.Fatal(err)
	}
	if lastAcceptedID != blk.ID() {
		t.Fatalf("Expected last accepted blockID to be the accepted block: %s, but found %s", blk.ID(), lastAcceptedID)
	}

	// Confirm all txs are present
	ethBlkTxs := vm.chain.GetBlockByNumber(2).Transactions()
	for i, tx := range txs {
		if len(ethBlkTxs) <= i {
			t.Fatalf("missing transactions expected: %d but found: %d", len(txs), len(ethBlkTxs))
		}
		if ethBlkTxs[i].Hash() != tx.Hash() {
			t.Fatalf("expected tx at index %d to have hash: %x but has: %x", i, txs[i].Hash(), tx.Hash())
		}
	}
}

// Regression test to ensure we can continue producing blocks across a transition from
// Apricot Phase 0 to Apricot Phase 1. This test all ensures another VM can
// sync blocks across a transition (where different verifications are applied).
func TestApricotPhase1Transition(t *testing.T) {
	// Setup custom JSON
	genesis := &core.Genesis{}
	if err := json.Unmarshal([]byte(genesisJSONApricotPhase1), genesis); err != nil {
		t.Fatalf("Problem unmarshaling genesis JSON: %s", err)
	}
	apricotPhase1Time := time.Now().Add(5 * time.Second)
	genesis.Config.ApricotPhase1BlockTimestamp = big.NewInt(apricotPhase1Time.Unix())
	customGenesisJSON, err := json.Marshal(genesis)
	if err != nil {
		t.Fatalf("Problem marshaling custom genesis JSON: %s", err)
	}

	// Initialize VMs
	issuer1, vm1, _, sharedMemory1, _ := GenesisVM(t, true, string(customGenesisJSON), "", "")
	defer func() {
		if err := vm1.Shutdown(); err != nil {
			t.Fatal(err)
		}
	}()

	newTxPoolHeadChan := make(chan core.NewTxPoolReorgEvent, 1)
	vm1.chain.GetTxPool().SubscribeNewReorgEvent(newTxPoolHeadChan)

	key, err := accountKeystore.NewKey(rand.Reader)
	if err != nil {
		t.Fatal(err)
	}

	importAmount := uint64(1000000000)
	utxoID := avax.UTXOID{
		TxID: ids.ID{
			0x0f, 0x2f, 0x4f, 0x6f, 0x8e, 0xae, 0xce, 0xee,
			0x0d, 0x2d, 0x4d, 0x6d, 0x8c, 0xac, 0xcc, 0xec,
			0x0b, 0x2b, 0x4b, 0x6b, 0x8a, 0xaa, 0xca, 0xea,
			0x09, 0x29, 0x49, 0x69, 0x88, 0xa8, 0xc8, 0xe8,
		},
	}

	utxo := &avax.UTXO{
		UTXOID: utxoID,
		Asset:  avax.Asset{ID: vm1.ctx.AVAXAssetID},
		Out: &secp256k1fx.TransferOutput{
			Amt: importAmount,
			OutputOwners: secp256k1fx.OutputOwners{
				Threshold: 1,
				Addrs:     []ids.ShortID{testKeys[0].PublicKey().Address()},
			},
		},
	}
	utxoBytes, err := vm1.codec.Marshal(codecVersion, utxo)
	if err != nil {
		t.Fatal(err)
	}

	xChainSharedMemory1 := sharedMemory1.NewSharedMemory(vm1.ctx.XChainID)
	inputID := utxo.InputID()
	if err := xChainSharedMemory1.Apply(map[ids.ID]*atomic.Requests{vm1.ctx.ChainID: {PutRequests: []*atomic.Element{{
		Key:   inputID[:],
		Value: utxoBytes,
		Traits: [][]byte{
			testKeys[0].PublicKey().Address().Bytes(),
		},
	}}}}); err != nil {
		t.Fatal(err)
	}

	importTx, err := vm1.newImportTx(vm1.ctx.XChainID, key.Address, initialBaseFee, []*crypto.PrivateKeySECP256K1R{testKeys[0]})
	if err != nil {
		t.Fatal(err)
	}

	if err := vm1.issueTx(importTx, true /*=local*/); err != nil {
		t.Fatal(err)
	}

	<-issuer1

	blkA, err := vm1.BuildBlock()
	if err != nil {
		t.Fatal(err)
	}

	if err := blkA.Verify(); err != nil {
		t.Fatal(err)
	}

	if status := blkA.Status(); status != choices.Processing {
		t.Fatalf("Expected status of built block to be %s, but found %s", choices.Processing, status)
	}

	if err := vm1.SetPreference(blkA.ID()); err != nil {
		t.Fatal(err)
	}

	if err := blkA.Accept(); err != nil {
		t.Fatal(err)
	}

	newHead := <-newTxPoolHeadChan
	if newHead.Head.Hash() != common.Hash(blkA.ID()) {
		t.Fatalf("Expected new block to match")
	}

	txs := make([]*types.Transaction, 10)
	for i := 0; i < 5; i++ {
		tx := types.NewTransaction(uint64(i), key.Address, big.NewInt(10), 21000, big.NewInt(params.LaunchMinGasPrice), nil)
		signedTx, err := types.SignTx(tx, types.NewEIP155Signer(vm1.chainID), key.PrivateKey)
		if err != nil {
			t.Fatal(err)
		}
		txs[i] = signedTx
	}
	for i := 5; i < 10; i++ {
		tx := types.NewTransaction(uint64(i), key.Address, big.NewInt(10), 21000, big.NewInt(params.ApricotPhase1MinGasPrice), nil)
		signedTx, err := types.SignTx(tx, types.NewEIP155Signer(vm1.chainID), key.PrivateKey)
		if err != nil {
			t.Fatal(err)
		}
		txs[i] = signedTx
	}
	errs := vm1.chain.AddRemoteTxsSync(txs[:5])
	for i, err := range errs {
		if err != nil {
			t.Fatalf("Failed to add tx at index %d: %s", i, err)
		}
	}

	<-issuer1

	blkB, err := vm1.BuildBlock()
	if err != nil {
		t.Fatal(err)
	}

	if err := blkB.Verify(); err != nil {
		t.Fatal(err)
	}

	// Wait for transition
	time.Sleep(time.Until(apricotPhase1Time) + time.Second)

	if status := blkB.Status(); status != choices.Processing {
		t.Fatalf("Expected status of built block to be %s, but found %s", choices.Processing, status)
	}

	if err := blkB.Accept(); err != nil {
		t.Fatal(err)
	}

	if status := blkB.Status(); status != choices.Accepted {
		t.Fatalf("Expected status of accepted block to be %s, but found %s", choices.Accepted, status)
	}

	lastAcceptedID, err := vm1.LastAccepted()
	if err != nil {
		t.Fatal(err)
	}
	if lastAcceptedID != blkB.ID() {
		t.Fatalf("Expected last accepted blockID to be the accepted block: %s, but found %s", blkB.ID(), lastAcceptedID)
	}

	// Confirm all txs are present
	ethBlkTxs := vm1.chain.GetBlockByNumber(2).Transactions()
	if len(ethBlkTxs) != 5 {
		t.Fatalf("Expected 5 transactions in block, but found %d", len(ethBlkTxs))
	}
	for i, tx := range txs[:5] {
		if ethBlkTxs[i].Hash() != tx.Hash() {
			t.Fatalf("expected tx at index %d to have hash: %x but has: %x", i, txs[i].Hash(), tx.Hash())
		}
	}

	newHead = <-newTxPoolHeadChan
	if newHead.Head.Hash() != common.Hash(blkB.ID()) {
		t.Fatalf("Expected new block to match")
	}

	errs = vm1.chain.AddRemoteTxsSync(txs[5:])
	for i, err := range errs {
		if err != nil {
			t.Fatalf("Failed to add tx at index %d: %s", i, err)
		}
	}

	<-issuer1

	blkC, err := vm1.BuildBlock()
	if err != nil {
		t.Fatal(err)
	}

	if err := blkC.Verify(); err != nil {
		t.Fatal(err)
	}

	if status := blkC.Status(); status != choices.Processing {
		t.Fatalf("Expected status of built block to be %s, but found %s", choices.Processing, status)
	}

	if err := blkC.Accept(); err != nil {
		t.Fatal(err)
	}

	if status := blkC.Status(); status != choices.Accepted {
		t.Fatalf("Expected status of accepted block to be %s, but found %s", choices.Accepted, status)
	}

	lastAcceptedID, err = vm1.LastAccepted()
	if err != nil {
		t.Fatal(err)
	}
	if lastAcceptedID != blkC.ID() {
		t.Fatalf("Expected last accepted blockID to be the accepted block: %s, but found %s", blkC.ID(), lastAcceptedID)
	}

	// Confirm all txs are present
	ethBlkTxs = vm1.chain.GetBlockByNumber(3).Transactions()
	for i, tx := range txs[5:] {
		if len(ethBlkTxs) <= i {
			t.Fatalf("missing transactions expected: %d but found: %d", len(txs), len(ethBlkTxs))
		}
		if ethBlkTxs[i].Hash() != tx.Hash() {
			t.Fatalf("expected tx at index %d to have hash: %x but has: %x", i, txs[i].Hash(), tx.Hash())
		}
	}

	// Sync up other genesis VM (after transition)
	_, vm2, _, sharedMemory2, _ := GenesisVM(t, true, string(customGenesisJSON), "", "")
	defer func() {
		if err := vm2.Shutdown(); err != nil {
			t.Fatal(err)
		}
	}()
	xChainSharedMemory2 := sharedMemory2.NewSharedMemory(vm2.ctx.XChainID)
	if err := xChainSharedMemory2.Apply(map[ids.ID]*atomic.Requests{vm2.ctx.ChainID: {PutRequests: []*atomic.Element{{
		Key:   inputID[:],
		Value: utxoBytes,
		Traits: [][]byte{
			testKeys[0].PublicKey().Address().Bytes(),
		},
	}}}}); err != nil {
		t.Fatal(err)
	}

	vm2BlkA, err := vm2.ParseBlock(blkA.Bytes())
	if err != nil {
		t.Fatalf("Unexpected error parsing block from vm2: %s", err)
	}
	if err := vm2BlkA.Verify(); err != nil {
		t.Fatalf("Block failed verification on VM2: %s", err)
	}
	if status := vm2BlkA.Status(); status != choices.Processing {
		t.Fatalf("Expected status of block on VM2 to be %s, but found %s", choices.Processing, status)
	}
	if err := vm2.SetPreference(vm2BlkA.ID()); err != nil {
		t.Fatal(err)
	}
	if err := vm2BlkA.Accept(); err != nil {
		t.Fatalf("VM2 failed to accept block: %s", err)
	}

	vm2BlkB, err := vm2.ParseBlock(blkB.Bytes())
	if err != nil {
		t.Fatalf("Unexpected error parsing block from vm2: %s", err)
	}
	if err := vm2BlkB.Verify(); err != nil {
		t.Fatalf("Block failed verification on VM2: %s", err)
	}
	if status := vm2BlkB.Status(); status != choices.Processing {
		t.Fatalf("Expected status of block on VM2 to be %s, but found %s", choices.Processing, status)
	}
	if err := vm2.SetPreference(vm2BlkB.ID()); err != nil {
		t.Fatal(err)
	}
	if err := vm2BlkB.Accept(); err != nil {
		t.Fatalf("VM2 failed to accept block: %s", err)
	}

	vm2BlkC, err := vm2.ParseBlock(blkC.Bytes())
	if err != nil {
		t.Fatalf("Unexpected error parsing block from vm2: %s", err)
	}
	if err := vm2BlkC.Verify(); err != nil {
		t.Fatalf("Block failed verification on VM2: %s", err)
	}
	if status := vm2BlkC.Status(); status != choices.Processing {
		t.Fatalf("Expected status of block on VM2 to be %s, but found %s", choices.Processing, status)
	}
	if err := vm2.SetPreference(vm2BlkC.ID()); err != nil {
		t.Fatal(err)
	}
	if err := vm2BlkC.Accept(); err != nil {
		t.Fatalf("VM2 failed to accept block: %s", err)
	}
}

func TestLastAcceptedBlockNumberAllow(t *testing.T) {
<<<<<<< HEAD
	importAmount := uint64(1000000000)
	issuer, vm, _, _ := GenesisVMWithUTXOs(t, true, genesisJSONApricotPhase0, "", "", map[ids.ShortID]uint64{
		testShortIDAddrs[0]: importAmount,
	})
=======
	issuer, vm, _, sharedMemory, _ := GenesisVM(t, true, genesisJSONApricotPhase0, "", "")
>>>>>>> 7bd43a19

	defer func() {
		if err := vm.Shutdown(); err != nil {
			t.Fatal(err)
		}
	}()

	key, err := accountKeystore.NewKey(rand.Reader)
	if err != nil {
		t.Fatal(err)
	}

	importTx, err := vm.newImportTx(vm.ctx.XChainID, key.Address, initialBaseFee, []*crypto.PrivateKeySECP256K1R{testKeys[0]})
	if err != nil {
		t.Fatal(err)
	}

	if err := vm.issueTx(importTx, true /*=local*/); err != nil {
		t.Fatal(err)
	}

	<-issuer

	blk, err := vm.BuildBlock()
	if err != nil {
		t.Fatalf("Failed to build block with import transaction: %s", err)
	}

	if err := blk.Verify(); err != nil {
		t.Fatalf("Block failed verification on VM: %s", err)
	}

	if status := blk.Status(); status != choices.Processing {
		t.Fatalf("Expected status of built block to be %s, but found %s", choices.Processing, status)
	}

	if err := vm.SetPreference(blk.ID()); err != nil {
		t.Fatal(err)
	}

	blkHeight := blk.Height()
	blkHash := blk.(*chain.BlockWrapper).Block.(*Block).ethBlock.Hash()

	vm.chain.BlockChain().GetVMConfig().AllowUnfinalizedQueries = true

	ctx := context.Background()
	b, err := vm.chain.APIBackend().BlockByNumber(ctx, rpc.BlockNumber(blkHeight))
	if err != nil {
		t.Fatal(err)
	}
	if b.Hash() != blkHash {
		t.Fatalf("expected block at %d to have hash %s but got %s", blkHeight, blkHash.Hex(), b.Hash().Hex())
	}

	vm.chain.BlockChain().GetVMConfig().AllowUnfinalizedQueries = false

	_, err = vm.chain.APIBackend().BlockByNumber(ctx, rpc.BlockNumber(blkHeight))
	if !errors.Is(err, eth.ErrUnfinalizedData) {
		t.Fatalf("expected ErrUnfinalizedData but got %s", err.Error())
	}

	if err := blk.Accept(); err != nil {
		t.Fatalf("VM failed to accept block: %s", err)
	}

	if b := vm.chain.GetBlockByNumber(blkHeight); b.Hash() != blkHash {
		t.Fatalf("expected block at %d to have hash %s but got %s", blkHeight, blkHash.Hex(), b.Hash().Hex())
	}
}

// Builds [blkA] with a virtuous import transaction and [blkB] with a separate import transaction
// that does not conflict. Accepts [blkB] and rejects [blkA], then asserts that the virtuous atomic
// transaction in [blkA] is correctly re-issued into the atomic transaction mempool.
func TestReissueAtomicTx(t *testing.T) {
<<<<<<< HEAD
	issuer, vm, _, _ := GenesisVMWithUTXOs(t, true, genesisJSONApricotPhase1, "", "", map[ids.ShortID]uint64{
		testShortIDAddrs[0]: 10000000,
		testShortIDAddrs[1]: 10000000,
	})
=======
	issuer, vm, _, sharedMemory, _ := GenesisVM(t, true, genesisJSONApricotPhase1, "", "")
>>>>>>> 7bd43a19

	defer func() {
		if err := vm.Shutdown(); err != nil {
			t.Fatal(err)
		}
	}()

	genesisBlkID, err := vm.LastAccepted()
	if err != nil {
		t.Fatal(err)
	}

	importTxA, err := vm.newImportTx(vm.ctx.XChainID, testEthAddrs[0], initialBaseFee, []*crypto.PrivateKeySECP256K1R{testKeys[0]})
	if err != nil {
		t.Fatal(err)
	}

	if err := vm.issueTx(importTxA); err != nil {
		t.Fatal(err)
	}

	<-issuer

	blkA, err := vm.BuildBlock()
	if err != nil {
		t.Fatal(err)
	}

<<<<<<< HEAD
	if err := blkA.Verify(); err != nil {
=======
	if err := vm.issueTx(importTx, true /*=local*/); err != nil {
>>>>>>> 7bd43a19
		t.Fatal(err)
	}

	if status := blkA.Status(); status != choices.Processing {
		t.Fatalf("Expected status of built block to be %s, but found %s", choices.Processing, status)
	}

	if err := vm.SetPreference(blkA.ID()); err != nil {
		t.Fatal(err)
	}

	// Reset the preference to the genesis block to ensure that [blkB] is built
	// on top of the genesis and is at the same height as [blkA]
	if err := vm.SetPreference(genesisBlkID); err != nil {
		t.Fatal(err)
	}

	importTxB, err := vm.newImportTx(vm.ctx.XChainID, testEthAddrs[0], initialBaseFee, []*crypto.PrivateKeySECP256K1R{testKeys[1]})
	if err != nil {
		t.Fatal(err)
	}

	if err := vm.issueTx(importTxB); err != nil {
		t.Fatal(err)
	}
	<-issuer

<<<<<<< HEAD
	// Build, verify, prefer, and accept the conflicting blkB
	blkB, err := vm.BuildBlock()
	if err != nil {
=======
	// SetPreference to parent before rejecting (will rollback state to genesis
	// so that atomic transaction can be reissued, otherwise current block will
	// conflict with UTXO to be reissued)
	if err := vm.SetPreference(genesisBlkID); err != nil {
		t.Fatal(err)
	}

	if err := blk.Reject(); err != nil {
>>>>>>> 7bd43a19
		t.Fatal(err)
	}
	if blkB.Height() != blkA.Height() {
		t.Fatalf("Expected blkB (%d) to have the same height as blkA (%d)", blkB.Height(), blkA.Height())
	}
	if status := blkA.Status(); status != choices.Processing {
		t.Fatalf("Expected status of blkA to be %s, but found %s", choices.Processing, status)
	}
	if status := blkB.Status(); status != choices.Processing {
		t.Fatalf("Expected status of blkB to be %s, but found %s", choices.Processing, status)
	}

<<<<<<< HEAD
	if err := blkB.Verify(); err != nil {
		t.Fatal(err)
	}
	if err := vm.SetPreference(blkB.ID()); err != nil {
		t.Fatal(err)
	}
	if err := blkB.Accept(); err != nil {
		t.Fatal(err)
	}
	if err := blkA.Reject(); err != nil {
		t.Fatal(err)
	}
	// Verify the statuses have been updated correctly
	if status := blkA.Status(); status != choices.Rejected {
		t.Fatalf("Expected status of blkA to be %s, but found %s", choices.Rejected, status)
	}
	if status := blkB.Status(); status != choices.Accepted {
		t.Fatalf("Expected status of blkB to be %s, but found %s", choices.Accepted, status)
	}

	// The atomic transaction in [blkA] should have been re-issued into the atomic mempool
=======
>>>>>>> 7bd43a19
	<-issuer
	blkC, err := vm.BuildBlock()
	if err != nil {
		t.Fatal(err)
	}

	if err := blkC.Verify(); err != nil {
		t.Fatal(err)
	}

	if status := blkC.Status(); status != choices.Processing {
		t.Fatalf("Expected status of blkC to be %s, but found %s", choices.Processing, status)
	}

	if err := vm.SetPreference(blkC.ID()); err != nil {
		t.Fatal(err)
	}

	if err := blkC.Accept(); err != nil {
		t.Fatal(err)
	}

	if status := blkC.Status(); status != choices.Accepted {
		t.Fatalf("Expected status of accepted block to be %s, but found %s", choices.Accepted, status)
	}

	if lastAcceptedID, err := vm.LastAccepted(); err != nil {
		t.Fatal(err)
	} else if lastAcceptedID != blkC.ID() {
		t.Fatalf("Expected last accepted blockID to be the accepted block: %s, but found %s", blkC.ID(), lastAcceptedID)
	}
}

func TestAtomicTxFailsEVMStateTransferBuildBlock(t *testing.T) {
<<<<<<< HEAD
	importAmount := uint64(1000000000)
	issuer, vm, _, _ := GenesisVMWithUTXOs(t, true, genesisJSONApricotPhase1, "", "", map[ids.ShortID]uint64{
		testShortIDAddrs[0]: importAmount,
	})
=======
	issuer, vm, _, sharedMemory, _ := GenesisVM(t, true, genesisJSONApricotPhase1, "", "")
>>>>>>> 7bd43a19

	defer func() {
		if err := vm.Shutdown(); err != nil {
			t.Fatal(err)
		}
	}()

	importTx, err := vm.newImportTx(vm.ctx.XChainID, testEthAddrs[0], initialBaseFee, []*crypto.PrivateKeySECP256K1R{testKeys[0]})
	if err != nil {
		t.Fatal(err)
	}

	if err := vm.issueTx(importTx, true /*=local*/); err != nil {
		t.Fatal(err)
	}

	<-issuer

	blk, err := vm.BuildBlock()
	if err != nil {
		t.Fatal(err)
	}

	if err := blk.Verify(); err != nil {
		t.Fatal(err)
	}

	if status := blk.Status(); status != choices.Processing {
		t.Fatalf("Expected status of built block to be %s, but found %s", choices.Processing, status)
	}

	if err := vm.SetPreference(blk.ID()); err != nil {
		t.Fatal(err)
	}

	if err := blk.Accept(); err != nil {
		t.Fatal(err)
	}

	if status := blk.Status(); status != choices.Accepted {
		t.Fatalf("Expected status of accepted block to be %s, but found %s", choices.Accepted, status)
	}

	if lastAcceptedID, err := vm.LastAccepted(); err != nil {
		t.Fatal(err)
	} else if lastAcceptedID != blk.ID() {
		t.Fatalf("Expected last accepted blockID to be the accepted block: %s, but found %s", blk.ID(), lastAcceptedID)
	}

	exportTx1, err := vm.newExportTx(vm.ctx.AVAXAssetID, importAmount-2*params.AvalancheAtomicTxFee, vm.ctx.XChainID, testShortIDAddrs[0], initialBaseFee, []*crypto.PrivateKeySECP256K1R{testKeys[0]})
	if err != nil {
		t.Fatal(err)
	}
	exportTx2, err := vm.newExportTx(vm.ctx.AVAXAssetID, importAmount-2*params.AvalancheAtomicTxFee, vm.ctx.XChainID, testShortIDAddrs[1], initialBaseFee, []*crypto.PrivateKeySECP256K1R{testKeys[0]})
	if err != nil {
		t.Fatal(err)
	}

	if err := vm.issueTx(exportTx1, true /*=local*/); err != nil {
		t.Fatal(err)
	}
	<-issuer
	exportBlk1, err := vm.BuildBlock()
	if err != nil {
		t.Fatal(err)
	}
	if err := exportBlk1.Verify(); err != nil {
		t.Fatal(err)
	}

	if err := vm.SetPreference(exportBlk1.ID()); err != nil {
		t.Fatal(err)
	}

	if err := vm.issueTx(exportTx2, true /*=local*/); err == nil {
		t.Fatal("Should have failed to issue due to an invalid export tx")
	}

	if err := vm.mempool.AddTx(exportTx2); err == nil {
		t.Fatal("Should have failed to add because conflicting")
	}

	// Manually add transaction to mempool to bypass validation
	if err := vm.mempool.forceAddTx(exportTx2); err != nil {
		t.Fatal(err)
	}
	<-issuer

	_, err = vm.BuildBlock()
	if err == nil {
		t.Fatal("BuildBlock should have returned an error due to invalid export transaction")
	}
}

func TestBuildInvalidBlockHead(t *testing.T) {
	issuer, vm, _, _, _ := GenesisVM(t, true, genesisJSONApricotPhase0, "", "")

	defer func() {
		if err := vm.Shutdown(); err != nil {
			t.Fatal(err)
		}
	}()

	key0 := testKeys[0]
	addr0 := key0.PublicKey().Address()

	// Create the transaction
	utx := &UnsignedImportTx{
		NetworkID:    vm.ctx.NetworkID,
		BlockchainID: vm.ctx.ChainID,
		Outs: []EVMOutput{{
			Address: common.Address(addr0),
			Amount:  1 * units.Avax,
			AssetID: vm.ctx.AVAXAssetID,
		}},
		ImportedInputs: []*avax.TransferableInput{
			{
				Asset: avax.Asset{ID: vm.ctx.AVAXAssetID},
				In: &secp256k1fx.TransferInput{
					Amt: 1 * units.Avax,
					Input: secp256k1fx.Input{
						SigIndices: []uint32{0},
					},
				},
			},
		},
		SourceChain: vm.ctx.XChainID,
	}
	tx := &Tx{UnsignedAtomicTx: utx}
	if err := tx.Sign(vm.codec, [][]*crypto.PrivateKeySECP256K1R{{key0}}); err != nil {
		t.Fatal(err)
	}

	currentBlock := vm.chain.BlockChain().CurrentBlock()

	// Verify that the transaction fails verification when attempting to issue
	// it into the atomic mempool.
	if err := vm.issueTx(tx, true /*=local*/); err == nil {
		t.Fatal("Should have failed to issue invalid transaction")
	}
	// Force issue the transaction directly to the mempool
	if err := vm.mempool.AddTx(tx); err != nil {
		t.Fatal(err)
	}

	<-issuer

	if _, err := vm.BuildBlock(); err == nil {
		t.Fatalf("Unexpectedly created a block")
	}

	newCurrentBlock := vm.chain.BlockChain().CurrentBlock()

	if currentBlock.Hash() != newCurrentBlock.Hash() {
		t.Fatal("current block changed")
	}
}

func TestConfigureLogLevel(t *testing.T) {
	configTests := []struct {
		name                     string
		logConfig                string
		genesisJSON, upgradeJSON string
		expectedErr              string
	}{
		{
			name:        "Log level info",
			logConfig:   "{\"log-level\": \"info\"}",
			genesisJSON: genesisJSONApricotPhase2,
			upgradeJSON: "",
			expectedErr: "",
		},
		{
			name:        "Invalid log level",
			logConfig:   "{\"log-level\": \"cchain\"}",
			genesisJSON: genesisJSONApricotPhase3,
			upgradeJSON: "",
			expectedErr: "failed to initialize logger due to",
		},
	}
	for _, test := range configTests {
		t.Run(test.name, func(t *testing.T) {
			vm := &VM{}
			ctx, dbManager, genesisBytes, issuer, _ := setupGenesis(t, test.genesisJSON)
			appSender := &engCommon.SenderTest{}
			appSender.CantSendAppGossip = true
			appSender.SendAppGossipF = func([]byte) error { return nil }
			err := vm.Initialize(
				ctx,
				dbManager,
				genesisBytes,
				[]byte(""),
				[]byte(test.logConfig),
				issuer,
				[]*engCommon.Fx{},
				appSender,
			)
			if len(test.expectedErr) == 0 && err != nil {
				t.Fatal(err)
			} else if len(test.expectedErr) > 0 {
				if err == nil {
					t.Fatalf("initialize should have failed due to %s", test.expectedErr)
				} else if !strings.Contains(err.Error(), test.expectedErr) {
					t.Fatalf("Expected initialize to fail due to %s, but failed with %s", test.expectedErr, err.Error())
				}
			}

			// If the VM was not initialized, do not attept to shut it down
			if err == nil {
				shutdownChan := make(chan error, 1)
				shutdownFunc := func() {
					err := vm.Shutdown()
					shutdownChan <- err
				}
				go shutdownFunc()

				shutdownTimeout := 50 * time.Millisecond
				ticker := time.NewTicker(shutdownTimeout)
				select {
				case <-ticker.C:
					t.Fatalf("VM shutdown took longer than timeout: %v", shutdownTimeout)
				case err := <-shutdownChan:
					if err != nil {
						t.Fatalf("Shutdown errored: %s", err)
					}
				}
			}
		})
	}
}

// Regression test to ensure we can build blocks if we are starting with the
// Apricot Phase 4 ruleset in genesis.
func TestBuildApricotPhase4Block(t *testing.T) {
	issuer, vm, _, sharedMemory, _ := GenesisVM(t, true, genesisJSONApricotPhase4, "", "")

	defer func() {
		if err := vm.Shutdown(); err != nil {
			t.Fatal(err)
		}
	}()

	newTxPoolHeadChan := make(chan core.NewTxPoolReorgEvent, 1)
	vm.chain.GetTxPool().SubscribeNewReorgEvent(newTxPoolHeadChan)

	key, err := accountKeystore.NewKey(rand.Reader)
	if err != nil {
		t.Fatal(err)
	}

	importAmount := uint64(1000000000)
	utxoID := avax.UTXOID{
		TxID: ids.ID{
			0x0f, 0x2f, 0x4f, 0x6f, 0x8e, 0xae, 0xce, 0xee,
			0x0d, 0x2d, 0x4d, 0x6d, 0x8c, 0xac, 0xcc, 0xec,
			0x0b, 0x2b, 0x4b, 0x6b, 0x8a, 0xaa, 0xca, 0xea,
			0x09, 0x29, 0x49, 0x69, 0x88, 0xa8, 0xc8, 0xe8,
		},
	}

	utxo := &avax.UTXO{
		UTXOID: utxoID,
		Asset:  avax.Asset{ID: vm.ctx.AVAXAssetID},
		Out: &secp256k1fx.TransferOutput{
			Amt: importAmount,
			OutputOwners: secp256k1fx.OutputOwners{
				Threshold: 1,
				Addrs:     []ids.ShortID{testKeys[0].PublicKey().Address()},
			},
		},
	}
	utxoBytes, err := vm.codec.Marshal(codecVersion, utxo)
	if err != nil {
		t.Fatal(err)
	}

	xChainSharedMemory := sharedMemory.NewSharedMemory(vm.ctx.XChainID)
	inputID := utxo.InputID()
	if err := xChainSharedMemory.Apply(map[ids.ID]*atomic.Requests{vm.ctx.ChainID: {PutRequests: []*atomic.Element{{
		Key:   inputID[:],
		Value: utxoBytes,
		Traits: [][]byte{
			testKeys[0].PublicKey().Address().Bytes(),
		},
	}}}}); err != nil {
		t.Fatal(err)
	}

	importTx, err := vm.newImportTx(vm.ctx.XChainID, key.Address, initialBaseFee, []*crypto.PrivateKeySECP256K1R{testKeys[0]})
	if err != nil {
		t.Fatal(err)
	}

	if err := vm.issueTx(importTx, true /*=local*/); err != nil {
		t.Fatal(err)
	}

	<-issuer

	blk, err := vm.BuildBlock()
	if err != nil {
		t.Fatal(err)
	}

	if err := blk.Verify(); err != nil {
		t.Fatal(err)
	}

	if status := blk.Status(); status != choices.Processing {
		t.Fatalf("Expected status of built block to be %s, but found %s", choices.Processing, status)
	}

	if err := vm.SetPreference(blk.ID()); err != nil {
		t.Fatal(err)
	}

	if err := blk.Accept(); err != nil {
		t.Fatal(err)
	}

	ethBlk := blk.(*chain.BlockWrapper).Block.(*Block).ethBlock
	if eBlockGasCost := ethBlk.BlockGasCost(); eBlockGasCost == nil || eBlockGasCost.Cmp(common.Big0) != 0 {
		t.Fatalf("expected blockGasCost to be 0 but got %d", eBlockGasCost)
	}
	if eExtDataGasUsed := ethBlk.ExtDataGasUsed(); eExtDataGasUsed == nil || eExtDataGasUsed.Cmp(big.NewInt(1230)) != 0 {
		t.Fatalf("expected extDataGasUsed to be 1000 but got %d", eExtDataGasUsed)
	}
	minRequiredTip, err := dummy.MinRequiredTip(vm.chainConfig, ethBlk.Header())
	if err != nil {
		t.Fatal(err)
	}
	if minRequiredTip == nil || minRequiredTip.Cmp(common.Big0) != 0 {
		t.Fatalf("expected minRequiredTip to be 0 but got %d", minRequiredTip)
	}

	newHead := <-newTxPoolHeadChan
	if newHead.Head.Hash() != common.Hash(blk.ID()) {
		t.Fatalf("Expected new block to match")
	}

	txs := make([]*types.Transaction, 10)
	for i := 0; i < 5; i++ {
		tx := types.NewTransaction(uint64(i), key.Address, big.NewInt(10), 21000, big.NewInt(params.LaunchMinGasPrice), nil)
		signedTx, err := types.SignTx(tx, types.NewEIP155Signer(vm.chainID), key.PrivateKey)
		if err != nil {
			t.Fatal(err)
		}
		txs[i] = signedTx
	}
	for i := 5; i < 10; i++ {
		tx := types.NewTransaction(uint64(i), key.Address, big.NewInt(10), 21000, big.NewInt(params.ApricotPhase1MinGasPrice), nil)
		signedTx, err := types.SignTx(tx, types.NewEIP155Signer(vm.chainID), key.PrivateKey)
		if err != nil {
			t.Fatal(err)
		}
		txs[i] = signedTx
	}
	errs := vm.chain.AddRemoteTxs(txs)
	for i, err := range errs {
		if err != nil {
			t.Fatalf("Failed to add tx at index %d: %s", i, err)
		}
	}

	<-issuer

	blk, err = vm.BuildBlock()
	if err != nil {
		t.Fatal(err)
	}

	if err := blk.Verify(); err != nil {
		t.Fatal(err)
	}

	if status := blk.Status(); status != choices.Processing {
		t.Fatalf("Expected status of built block to be %s, but found %s", choices.Processing, status)
	}

	if err := blk.Accept(); err != nil {
		t.Fatal(err)
	}

	ethBlk = blk.(*chain.BlockWrapper).Block.(*Block).ethBlock
	if ethBlk.BlockGasCost() == nil || ethBlk.BlockGasCost().Cmp(big.NewInt(100)) < 0 {
		t.Fatalf("expected blockGasCost to be at least 100 but got %d", ethBlk.BlockGasCost())
	}
	if ethBlk.ExtDataGasUsed() == nil || ethBlk.ExtDataGasUsed().Cmp(common.Big0) != 0 {
		t.Fatalf("expected extDataGasUsed to be 0 but got %d", ethBlk.ExtDataGasUsed())
	}
	minRequiredTip, err = dummy.MinRequiredTip(vm.chainConfig, ethBlk.Header())
	if err != nil {
		t.Fatal(err)
	}
	if minRequiredTip == nil || minRequiredTip.Cmp(big.NewInt(0.05*params.GWei)) < 0 {
		t.Fatalf("expected minRequiredTip to be at least 0.05 gwei but got %d", minRequiredTip)
	}

	if status := blk.Status(); status != choices.Accepted {
		t.Fatalf("Expected status of accepted block to be %s, but found %s", choices.Accepted, status)
	}

	lastAcceptedID, err := vm.LastAccepted()
	if err != nil {
		t.Fatal(err)
	}
	if lastAcceptedID != blk.ID() {
		t.Fatalf("Expected last accepted blockID to be the accepted block: %s, but found %s", blk.ID(), lastAcceptedID)
	}

	// Confirm all txs are present
	ethBlkTxs := vm.chain.GetBlockByNumber(2).Transactions()
	for i, tx := range txs {
		if len(ethBlkTxs) <= i {
			t.Fatalf("missing transactions expected: %d but found: %d", len(txs), len(ethBlkTxs))
		}
		if ethBlkTxs[i].Hash() != tx.Hash() {
			t.Fatalf("expected tx at index %d to have hash: %x but has: %x", i, txs[i].Hash(), tx.Hash())
		}
	}
}

// This is a regression test to ensure that if two consecutive atomic transactions fail verification
// in onFinalizeAndAssemble it will not cause a panic due to calling RevertToSnapshot(revID) on the
// same revision ID twice.
func TestConsecutiveAtomicTransactionsRevertSnapshot(t *testing.T) {
	issuer, vm, _, sharedMemory, _ := GenesisVM(t, true, genesisJSONApricotPhase1, "", "")

	defer func() {
		if err := vm.Shutdown(); err != nil {
			t.Fatal(err)
		}
	}()

	newTxPoolHeadChan := make(chan core.NewTxPoolReorgEvent, 1)
	vm.chain.GetTxPool().SubscribeNewReorgEvent(newTxPoolHeadChan)

	importAmount := uint64(1000000000)
	utxoID := avax.UTXOID{
		TxID: ids.ID{
			0x0f, 0x2f, 0x4f, 0x6f, 0x8e, 0xae, 0xce, 0xee,
			0x0d, 0x2d, 0x4d, 0x6d, 0x8c, 0xac, 0xcc, 0xec,
			0x0b, 0x2b, 0x4b, 0x6b, 0x8a, 0xaa, 0xca, 0xea,
			0x09, 0x29, 0x49, 0x69, 0x88, 0xa8, 0xc8, 0xe8,
		},
	}

	utxo := &avax.UTXO{
		UTXOID: utxoID,
		Asset:  avax.Asset{ID: vm.ctx.AVAXAssetID},
		Out: &secp256k1fx.TransferOutput{
			Amt: importAmount,
			OutputOwners: secp256k1fx.OutputOwners{
				Threshold: 1,
				Addrs:     []ids.ShortID{testKeys[0].PublicKey().Address()},
			},
		},
	}
	utxoBytes, err := vm.codec.Marshal(codecVersion, utxo)
	if err != nil {
		t.Fatal(err)
	}

	xChainSharedMemory := sharedMemory.NewSharedMemory(vm.ctx.XChainID)
	inputID := utxo.InputID()
	if err := xChainSharedMemory.Apply(map[ids.ID]*atomic.Requests{vm.ctx.ChainID: {PutRequests: []*atomic.Element{{
		Key:   inputID[:],
		Value: utxoBytes,
		Traits: [][]byte{
			testKeys[0].PublicKey().Address().Bytes(),
		},
	}}}}); err != nil {
		t.Fatal(err)
	}

	// Create three conflicting import transactions
	importTxs := make([]*Tx, 0, 3)
	for i := 0; i < 3; i++ {
		importTx, err := vm.newImportTx(vm.ctx.XChainID, testEthAddrs[i], initialBaseFee, []*crypto.PrivateKeySECP256K1R{testKeys[0]})
		if err != nil {
			t.Fatal(err)
		}
		importTxs = append(importTxs, importTx)
	}

	if err := vm.issueTx(importTxs[0], true); err != nil {
		t.Fatal(err)
	}

	<-issuer

	blk, err := vm.BuildBlock()
	if err != nil {
		t.Fatal(err)
	}

	if err := blk.Verify(); err != nil {
		t.Fatal(err)
	}

	if status := blk.Status(); status != choices.Processing {
		t.Fatalf("Expected status of built block to be %s, but found %s", choices.Processing, status)
	}

	if err := vm.SetPreference(blk.ID()); err != nil {
		t.Fatal(err)
	}

	if err := blk.Accept(); err != nil {
		t.Fatal(err)
	}

	newHead := <-newTxPoolHeadChan
	if newHead.Head.Hash() != common.Hash(blk.ID()) {
		t.Fatalf("Expected new block to match")
	}

	// Add the two conflicting transactions directly to the mempool, so that two consecutive transactions
	// will fail verification when build block is called.
	vm.mempool.AddTx(importTxs[1])
	vm.mempool.AddTx(importTxs[2])

	if _, err := vm.BuildBlock(); err == nil {
		t.Fatal("Expected build block to fail due to empty block")
	}
}<|MERGE_RESOLUTION|>--- conflicted
+++ resolved
@@ -96,6 +96,7 @@
 
 	minBlockTime = time.Millisecond
 	maxBlockTime = time.Millisecond
+	minBlockTimeAP4 = time.Millisecond
 }
 
 // BuildGenesisTest returns the genesis bytes for Coreth VM to be used in testing
@@ -238,7 +239,7 @@
 // GenesisVMWithUTXOs creates a GenesisVM and generates UTXOs in the X-Chain Shared Memory containing AVAX based on the [utxos] map
 // Generates UTXOIDs by using a hash of the address in the [utxos] map such that the UTXOs will be generated deterministically.
 func GenesisVMWithUTXOs(t *testing.T, finishBootstrapping bool, genesisJSON string, configJSON string, upgradeJSON string, utxos map[ids.ShortID]uint64) (chan engCommon.Message, *VM, manager.Manager, *atomic.Memory) {
-	issuer, vm, dbManager, sharedMemory := GenesisVM(t, finishBootstrapping, genesisJSON, configJSON, upgradeJSON)
+	issuer, vm, dbManager, sharedMemory, _ := GenesisVM(t, finishBootstrapping, genesisJSON, configJSON, upgradeJSON)
 	for addr, avaxAmount := range utxos {
 		txID, err := ids.ToID(hashing.ComputeHash256(addr.Bytes()))
 		if err != nil {
@@ -397,14 +398,10 @@
 // Simple test to ensure we can issue an import transaction followed by an export transaction
 // and they will be indexed correctly when accepted.
 func TestIssueAtomicTxs(t *testing.T) {
-<<<<<<< HEAD
 	importAmount := uint64(50000000)
 	issuer, vm, _, _ := GenesisVMWithUTXOs(t, true, genesisJSONApricotPhase2, "", "", map[ids.ShortID]uint64{
 		testShortIDAddrs[0]: importAmount,
 	})
-=======
-	issuer, vm, _, sharedMemory, _ := GenesisVM(t, true, genesisJSONApricotPhase2, "", "")
->>>>>>> 7bd43a19
 
 	defer func() {
 		if err := vm.Shutdown(); err != nil {
@@ -507,15 +504,10 @@
 }
 
 func TestBuildEthTxBlock(t *testing.T) {
-<<<<<<< HEAD
 	importAmount := uint64(20000000)
 	issuer, vm, dbManager, _ := GenesisVMWithUTXOs(t, true, genesisJSONApricotPhase2, "{\"pruning-enabled\":true}", "", map[ids.ShortID]uint64{
 		testShortIDAddrs[0]: importAmount,
 	})
-=======
-	issuer, vm, dbManager, sharedMemory, _ := GenesisVM(t, true,
-		genesisJSONApricotPhase2, "{\"pruning-enabled\":true}", "")
->>>>>>> 7bd43a19
 
 	defer func() {
 		if err := vm.Shutdown(); err != nil {
@@ -675,16 +667,12 @@
 }
 
 func TestConflictingImportTxs(t *testing.T) {
-<<<<<<< HEAD
 	importAmount := uint64(10000000)
 	issuer, vm, _, _ := GenesisVMWithUTXOs(t, true, genesisJSONApricotPhase0, "", "", map[ids.ShortID]uint64{
 		testShortIDAddrs[0]: importAmount,
 		testShortIDAddrs[1]: importAmount,
 		testShortIDAddrs[2]: importAmount,
 	})
-=======
-	issuer, vm, _, sharedMemory, _ := GenesisVM(t, true, genesisJSONApricotPhase0, "", "")
->>>>>>> 7bd43a19
 
 	defer func() {
 		if err := vm.Shutdown(); err != nil {
@@ -779,7 +767,6 @@
 func TestSetPreferenceRace(t *testing.T) {
 	// Create two VMs which will agree on block A and then
 	// build the two distinct preferred chains above
-<<<<<<< HEAD
 	importAmount := uint64(1000000000)
 	issuer1, vm1, _, _ := GenesisVMWithUTXOs(t, true, genesisJSONApricotPhase0, "{\"pruning-enabled\":true}", "", map[ids.ShortID]uint64{
 		testShortIDAddrs[0]: importAmount,
@@ -787,10 +774,6 @@
 	issuer2, vm2, _, _ := GenesisVMWithUTXOs(t, true, genesisJSONApricotPhase0, "{\"pruning-enabled\":true}", "", map[ids.ShortID]uint64{
 		testShortIDAddrs[0]: importAmount,
 	})
-=======
-	issuer1, vm1, _, sharedMemory1, _ := GenesisVM(t, true, genesisJSONApricotPhase0, "", "")
-	issuer2, vm2, _, sharedMemory2, _ := GenesisVM(t, true, genesisJSONApricotPhase0, "", "")
->>>>>>> 7bd43a19
 
 	defer func() {
 		if err := vm1.Shutdown(); err != nil {
@@ -1323,7 +1306,6 @@
 // accept block C, which should be an orphaned block at this point and
 // get rejected.
 func TestReorgProtection(t *testing.T) {
-<<<<<<< HEAD
 	importAmount := uint64(1000000000)
 	issuer1, vm1, _, _ := GenesisVMWithUTXOs(t, true, genesisJSONApricotPhase0, "{\"pruning-enabled\":false}", "", map[ids.ShortID]uint64{
 		testShortIDAddrs[0]: importAmount,
@@ -1331,12 +1313,6 @@
 	issuer2, vm2, _, _ := GenesisVMWithUTXOs(t, true, genesisJSONApricotPhase0, "{\"pruning-enabled\":false}", "", map[ids.ShortID]uint64{
 		testShortIDAddrs[0]: importAmount,
 	})
-=======
-	issuer1, vm1, _, sharedMemory1, _ := GenesisVM(t, true,
-		genesisJSONApricotPhase0, "{\"pruning-enabled\":false}", "")
-	issuer2, vm2, _, sharedMemory2, _ := GenesisVM(t, true,
-		genesisJSONApricotPhase0, "{\"pruning-enabled\":false}", "")
->>>>>>> 7bd43a19
 
 	defer func() {
 		if err := vm1.Shutdown(); err != nil {
@@ -1513,7 +1489,6 @@
 //  / \
 // B   C
 func TestNonCanonicalAccept(t *testing.T) {
-<<<<<<< HEAD
 	importAmount := uint64(1000000000)
 	issuer1, vm1, _, _ := GenesisVMWithUTXOs(t, true, genesisJSONApricotPhase0, "", "", map[ids.ShortID]uint64{
 		testShortIDAddrs[0]: importAmount,
@@ -1521,10 +1496,6 @@
 	issuer2, vm2, _, _ := GenesisVMWithUTXOs(t, true, genesisJSONApricotPhase0, "", "", map[ids.ShortID]uint64{
 		testShortIDAddrs[0]: importAmount,
 	})
-=======
-	issuer1, vm1, _, sharedMemory1, _ := GenesisVM(t, true, genesisJSONApricotPhase0, "", "")
-	issuer2, vm2, _, sharedMemory2, _ := GenesisVM(t, true, genesisJSONApricotPhase0, "", "")
->>>>>>> 7bd43a19
 
 	defer func() {
 		if err := vm1.Shutdown(); err != nil {
@@ -1551,38 +1522,7 @@
 		t.Fatal(err)
 	}
 
-<<<<<<< HEAD
-	if err := vm1.issueTx(importTx); err != nil {
-=======
-	xChainSharedMemory1 := sharedMemory1.NewSharedMemory(vm1.ctx.XChainID)
-	xChainSharedMemory2 := sharedMemory2.NewSharedMemory(vm2.ctx.XChainID)
-	inputID := utxo.InputID()
-	if err := xChainSharedMemory1.Apply(map[ids.ID]*atomic.Requests{vm1.ctx.ChainID: {PutRequests: []*atomic.Element{{
-		Key:   inputID[:],
-		Value: utxoBytes,
-		Traits: [][]byte{
-			testKeys[0].PublicKey().Address().Bytes(),
-		},
-	}}}}); err != nil {
-		t.Fatal(err)
-	}
-	if err := xChainSharedMemory2.Apply(map[ids.ID]*atomic.Requests{vm2.ctx.ChainID: {PutRequests: []*atomic.Element{{
-		Key:   inputID[:],
-		Value: utxoBytes,
-		Traits: [][]byte{
-			testKeys[0].PublicKey().Address().Bytes(),
-		},
-	}}}}); err != nil {
-		t.Fatal(err)
-	}
-
-	importTx, err := vm1.newImportTx(vm1.ctx.XChainID, key.Address, initialBaseFee, []*crypto.PrivateKeySECP256K1R{testKeys[0]})
-	if err != nil {
-		t.Fatal(err)
-	}
-
 	if err := vm1.issueTx(importTx, true /*=local*/); err != nil {
->>>>>>> 7bd43a19
 		t.Fatal(err)
 	}
 
@@ -1725,7 +1665,6 @@
 //     |
 //     D
 func TestStickyPreference(t *testing.T) {
-<<<<<<< HEAD
 	importAmount := uint64(1000000000)
 	issuer1, vm1, _, _ := GenesisVMWithUTXOs(t, true, genesisJSONApricotPhase0, "", "", map[ids.ShortID]uint64{
 		testShortIDAddrs[0]: importAmount,
@@ -1733,10 +1672,6 @@
 	issuer2, vm2, _, _ := GenesisVMWithUTXOs(t, true, genesisJSONApricotPhase0, "", "", map[ids.ShortID]uint64{
 		testShortIDAddrs[0]: importAmount,
 	})
-=======
-	issuer1, vm1, _, sharedMemory1, _ := GenesisVM(t, true, genesisJSONApricotPhase0, "", "")
-	issuer2, vm2, _, sharedMemory2, _ := GenesisVM(t, true, genesisJSONApricotPhase0, "", "")
->>>>>>> 7bd43a19
 
 	defer func() {
 		if err := vm1.Shutdown(); err != nil {
@@ -2005,7 +1940,6 @@
 //     |
 //     D
 func TestUncleBlock(t *testing.T) {
-<<<<<<< HEAD
 	importAmount := uint64(1000000000)
 	issuer1, vm1, _, _ := GenesisVMWithUTXOs(t, true, genesisJSONApricotPhase0, "", "", map[ids.ShortID]uint64{
 		testShortIDAddrs[0]: importAmount,
@@ -2013,10 +1947,6 @@
 	issuer2, vm2, _, _ := GenesisVMWithUTXOs(t, true, genesisJSONApricotPhase0, "", "", map[ids.ShortID]uint64{
 		testShortIDAddrs[0]: importAmount,
 	})
-=======
-	issuer1, vm1, _, sharedMemory1, _ := GenesisVM(t, true, genesisJSONApricotPhase0, "", "")
-	issuer2, vm2, _, sharedMemory2, _ := GenesisVM(t, true, genesisJSONApricotPhase0, "", "")
->>>>>>> 7bd43a19
 
 	defer func() {
 		if err := vm1.Shutdown(); err != nil {
@@ -2210,14 +2140,10 @@
 // Regression test to ensure that a VM that is not able to parse a block that
 // contains no transactions.
 func TestEmptyBlock(t *testing.T) {
-<<<<<<< HEAD
 	importAmount := uint64(1000000000)
 	issuer, vm, _, _ := GenesisVMWithUTXOs(t, true, genesisJSONApricotPhase0, "", "", map[ids.ShortID]uint64{
 		testShortIDAddrs[0]: importAmount,
 	})
-=======
-	issuer, vm, _, sharedMemory, _ := GenesisVM(t, true, genesisJSONApricotPhase0, "", "")
->>>>>>> 7bd43a19
 
 	defer func() {
 		if err := vm.Shutdown(); err != nil {
@@ -2285,7 +2211,6 @@
 //     |
 //     D
 func TestAcceptReorg(t *testing.T) {
-<<<<<<< HEAD
 	importAmount := uint64(1000000000)
 	issuer1, vm1, _, _ := GenesisVMWithUTXOs(t, true, genesisJSONApricotPhase0, "", "", map[ids.ShortID]uint64{
 		testShortIDAddrs[0]: importAmount,
@@ -2293,10 +2218,6 @@
 	issuer2, vm2, _, _ := GenesisVMWithUTXOs(t, true, genesisJSONApricotPhase0, "", "", map[ids.ShortID]uint64{
 		testShortIDAddrs[0]: importAmount,
 	})
-=======
-	issuer1, vm1, _, sharedMemory1, _ := GenesisVM(t, true, genesisJSONApricotPhase0, "", "")
-	issuer2, vm2, _, sharedMemory2, _ := GenesisVM(t, true, genesisJSONApricotPhase0, "", "")
->>>>>>> 7bd43a19
 
 	defer func() {
 		if err := vm1.Shutdown(); err != nil {
@@ -2503,14 +2424,10 @@
 }
 
 func TestFutureBlock(t *testing.T) {
-<<<<<<< HEAD
 	importAmount := uint64(1000000000)
 	issuer, vm, _, _ := GenesisVMWithUTXOs(t, true, genesisJSONApricotPhase0, "", "", map[ids.ShortID]uint64{
 		testShortIDAddrs[0]: importAmount,
 	})
-=======
-	issuer, vm, _, sharedMemory, _ := GenesisVM(t, true, genesisJSONApricotPhase0, "", "")
->>>>>>> 7bd43a19
 
 	defer func() {
 		if err := vm.Shutdown(); err != nil {
@@ -2574,15 +2491,10 @@
 // Regression test to ensure we can build blocks if we are starting with the
 // Apricot Phase 1 ruleset in genesis.
 func TestBuildApricotPhase1Block(t *testing.T) {
-<<<<<<< HEAD
 	importAmount := uint64(1000000000)
 	issuer, vm, _, _ := GenesisVMWithUTXOs(t, true, genesisJSONApricotPhase1, "", "", map[ids.ShortID]uint64{
 		testShortIDAddrs[0]: importAmount,
 	})
-=======
-	issuer, vm, _, sharedMemory, _ := GenesisVM(t, true, genesisJSONApricotPhase1, "", "")
-
->>>>>>> 7bd43a19
 	defer func() {
 		if err := vm.Shutdown(); err != nil {
 			t.Fatal(err)
@@ -3002,14 +2914,10 @@
 }
 
 func TestLastAcceptedBlockNumberAllow(t *testing.T) {
-<<<<<<< HEAD
 	importAmount := uint64(1000000000)
 	issuer, vm, _, _ := GenesisVMWithUTXOs(t, true, genesisJSONApricotPhase0, "", "", map[ids.ShortID]uint64{
 		testShortIDAddrs[0]: importAmount,
 	})
-=======
-	issuer, vm, _, sharedMemory, _ := GenesisVM(t, true, genesisJSONApricotPhase0, "", "")
->>>>>>> 7bd43a19
 
 	defer func() {
 		if err := vm.Shutdown(); err != nil {
@@ -3084,14 +2992,10 @@
 // that does not conflict. Accepts [blkB] and rejects [blkA], then asserts that the virtuous atomic
 // transaction in [blkA] is correctly re-issued into the atomic transaction mempool.
 func TestReissueAtomicTx(t *testing.T) {
-<<<<<<< HEAD
 	issuer, vm, _, _ := GenesisVMWithUTXOs(t, true, genesisJSONApricotPhase1, "", "", map[ids.ShortID]uint64{
 		testShortIDAddrs[0]: 10000000,
 		testShortIDAddrs[1]: 10000000,
 	})
-=======
-	issuer, vm, _, sharedMemory, _ := GenesisVM(t, true, genesisJSONApricotPhase1, "", "")
->>>>>>> 7bd43a19
 
 	defer func() {
 		if err := vm.Shutdown(); err != nil {
@@ -3109,7 +3013,7 @@
 		t.Fatal(err)
 	}
 
-	if err := vm.issueTx(importTxA); err != nil {
+	if err := vm.issueTx(importTxA, true /*=local*/); err != nil {
 		t.Fatal(err)
 	}
 
@@ -3117,14 +3021,6 @@
 
 	blkA, err := vm.BuildBlock()
 	if err != nil {
-		t.Fatal(err)
-	}
-
-<<<<<<< HEAD
-	if err := blkA.Verify(); err != nil {
-=======
-	if err := vm.issueTx(importTx, true /*=local*/); err != nil {
->>>>>>> 7bd43a19
 		t.Fatal(err)
 	}
 
@@ -3136,27 +3032,6 @@
 		t.Fatal(err)
 	}
 
-	// Reset the preference to the genesis block to ensure that [blkB] is built
-	// on top of the genesis and is at the same height as [blkA]
-	if err := vm.SetPreference(genesisBlkID); err != nil {
-		t.Fatal(err)
-	}
-
-	importTxB, err := vm.newImportTx(vm.ctx.XChainID, testEthAddrs[0], initialBaseFee, []*crypto.PrivateKeySECP256K1R{testKeys[1]})
-	if err != nil {
-		t.Fatal(err)
-	}
-
-	if err := vm.issueTx(importTxB); err != nil {
-		t.Fatal(err)
-	}
-	<-issuer
-
-<<<<<<< HEAD
-	// Build, verify, prefer, and accept the conflicting blkB
-	blkB, err := vm.BuildBlock()
-	if err != nil {
-=======
 	// SetPreference to parent before rejecting (will rollback state to genesis
 	// so that atomic transaction can be reissued, otherwise current block will
 	// conflict with UTXO to be reissued)
@@ -3164,86 +3039,61 @@
 		t.Fatal(err)
 	}
 
-	if err := blk.Reject(); err != nil {
->>>>>>> 7bd43a19
-		t.Fatal(err)
-	}
+	if err := blkA.Reject(); err != nil {
+		t.Fatal(err)
+	}
+
+	<-issuer
+	// Sleep for a minimum of two seconds to be sure that the timestamp on the block
+	// has changed, so that it is different from [blkA], which we has been marked as Rejected
+	time.Sleep(2 * time.Second)
+	blkB, err := vm.BuildBlock()
+	if err != nil {
+		t.Fatal(err)
+	}
+
 	if blkB.Height() != blkA.Height() {
 		t.Fatalf("Expected blkB (%d) to have the same height as blkA (%d)", blkB.Height(), blkA.Height())
 	}
-	if status := blkA.Status(); status != choices.Processing {
-		t.Fatalf("Expected status of blkA to be %s, but found %s", choices.Processing, status)
+	if status := blkA.Status(); status != choices.Rejected {
+		t.Fatalf("Expected status of blkA to be %s, but found %s", choices.Rejected, status)
 	}
 	if status := blkB.Status(); status != choices.Processing {
 		t.Fatalf("Expected status of blkB to be %s, but found %s", choices.Processing, status)
 	}
 
-<<<<<<< HEAD
 	if err := blkB.Verify(); err != nil {
 		t.Fatal(err)
 	}
+
+	if status := blkB.Status(); status != choices.Processing {
+		t.Fatalf("Expected status of blkC to be %s, but found %s", choices.Processing, status)
+	}
+
 	if err := vm.SetPreference(blkB.ID()); err != nil {
 		t.Fatal(err)
 	}
+
 	if err := blkB.Accept(); err != nil {
 		t.Fatal(err)
 	}
-	if err := blkA.Reject(); err != nil {
-		t.Fatal(err)
-	}
-	// Verify the statuses have been updated correctly
-	if status := blkA.Status(); status != choices.Rejected {
-		t.Fatalf("Expected status of blkA to be %s, but found %s", choices.Rejected, status)
-	}
+
 	if status := blkB.Status(); status != choices.Accepted {
-		t.Fatalf("Expected status of blkB to be %s, but found %s", choices.Accepted, status)
-	}
-
-	// The atomic transaction in [blkA] should have been re-issued into the atomic mempool
-=======
->>>>>>> 7bd43a19
-	<-issuer
-	blkC, err := vm.BuildBlock()
-	if err != nil {
-		t.Fatal(err)
-	}
-
-	if err := blkC.Verify(); err != nil {
-		t.Fatal(err)
-	}
-
-	if status := blkC.Status(); status != choices.Processing {
-		t.Fatalf("Expected status of blkC to be %s, but found %s", choices.Processing, status)
-	}
-
-	if err := vm.SetPreference(blkC.ID()); err != nil {
-		t.Fatal(err)
-	}
-
-	if err := blkC.Accept(); err != nil {
-		t.Fatal(err)
-	}
-
-	if status := blkC.Status(); status != choices.Accepted {
 		t.Fatalf("Expected status of accepted block to be %s, but found %s", choices.Accepted, status)
 	}
 
 	if lastAcceptedID, err := vm.LastAccepted(); err != nil {
 		t.Fatal(err)
-	} else if lastAcceptedID != blkC.ID() {
-		t.Fatalf("Expected last accepted blockID to be the accepted block: %s, but found %s", blkC.ID(), lastAcceptedID)
+	} else if lastAcceptedID != blkB.ID() {
+		t.Fatalf("Expected last accepted blockID to be the accepted block: %s, but found %s", blkB.ID(), lastAcceptedID)
 	}
 }
 
 func TestAtomicTxFailsEVMStateTransferBuildBlock(t *testing.T) {
-<<<<<<< HEAD
 	importAmount := uint64(1000000000)
 	issuer, vm, _, _ := GenesisVMWithUTXOs(t, true, genesisJSONApricotPhase1, "", "", map[ids.ShortID]uint64{
 		testShortIDAddrs[0]: importAmount,
 	})
-=======
-	issuer, vm, _, sharedMemory, _ := GenesisVM(t, true, genesisJSONApricotPhase1, "", "")
->>>>>>> 7bd43a19
 
 	defer func() {
 		if err := vm.Shutdown(); err != nil {
