--- conflicted
+++ resolved
@@ -257,14 +257,6 @@
 // we don't want to remove an imported UTXO in semanticVerify
 // only to have the transaction not be Accepted. This would be inconsistent.
 // Recall that imported UTXOs are not kept in a versionDB.
-<<<<<<< HEAD
-func (tx *UnsignedImportTx) Accept(ctx *snow.Context, batch database.Batch) error {
-	ops, err := tx.AtomicOps()
-	if err != nil {
-		return err
-	}
-	return ctx.SharedMemory.Apply(ops, batch)
-=======
 func (tx *UnsignedImportTx) Accept() (ids.ID, *atomic.Requests, error) {
 	utxoIDs := make([][]byte, len(tx.ImportedInputs))
 	for i, in := range tx.ImportedInputs {
@@ -272,7 +264,6 @@
 		utxoIDs[i] = inputID[:]
 	}
 	return tx.SourceChain, &atomic.Requests{RemoveRequests: utxoIDs}, nil
->>>>>>> 57e92e65
 }
 
 // newImportTx returns a new ImportTx
