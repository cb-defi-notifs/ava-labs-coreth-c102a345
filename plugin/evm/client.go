// (c) 2019-2020, Ava Labs, Inc. All rights reserved.
// See the file LICENSE for licensing terms.

package evm

import (
	"context"
	"fmt"

	"github.com/ava-labs/avalanchego/api"
	"github.com/ava-labs/avalanchego/ids"
	"github.com/ava-labs/avalanchego/utils/formatting"
	cjson "github.com/ava-labs/avalanchego/utils/json"
	"github.com/ava-labs/avalanchego/utils/rpc"
	"github.com/ethereum/go-ethereum/log"
)

// Interface compliance
var _ Client = (*client)(nil)

// Client interface for interacting with EVM [chain]
type Client interface {
	IssueTx([]byte) (ids.ID, error)
	GetAtomicTxStatus(ids.ID) (Status, error)
	GetAtomicTx(ids.ID) ([]byte, error)
	GetAtomicUTXOs([]string, string, uint32, string, string) ([][]byte, api.Index, error)
	ListAddresses(api.UserPass) ([]string, error)
	ExportKey(api.UserPass, string) (string, string, error)
	ImportKey(api.UserPass, string) (string, error)
	Import(api.UserPass, string, string) (ids.ID, error)
	ExportAVAX(api.UserPass, uint64, string) (ids.ID, error)
	Export(api.UserPass, uint64, string, string) (ids.ID, error)
	StartCPUProfiler() (bool, error)
	StopCPUProfiler() (bool, error)
	MemoryProfile() (bool, error)
	LockProfile() (bool, error)
	SetLogLevel(level log.Lvl) (bool, error)
}

// Client implementation for interacting with EVM [chain]
type client struct {
	requester      rpc.EndpointRequester
	adminRequester rpc.EndpointRequester
}

// NewClient returns a Client for interacting with EVM [chain]
<<<<<<< HEAD
func NewClient(uri, chain string, requestTimeout time.Duration) Client {
	return &client{
		requester:      rpc.NewEndpointRequester(uri, fmt.Sprintf("/ext/bc/%s/avax", chain), "avax", requestTimeout),
		adminRequester: rpc.NewEndpointRequester(uri, fmt.Sprintf("/ext/bc/%s/admin", chain), "admin", requestTimeout),
=======
func NewClient(uri, chain string) *Client {
	return &Client{
		requester:      rpc.NewEndpointRequester(uri, fmt.Sprintf("/ext/bc/%s/avax", chain), "avax"),
		adminRequester: rpc.NewEndpointRequester(uri, fmt.Sprintf("/ext/bc/%s/admin", chain), "admin"),
>>>>>>> ae7b144e
	}
}

// NewCChainClient returns a Client for interacting with the C Chain
<<<<<<< HEAD
func NewCChainClient(uri string, requestTimeout time.Duration) Client {
	return NewClient(uri, "C", requestTimeout)
}

// IssueTx issues a transaction to a node and returns the TxID
func (c *client) IssueTx(txBytes []byte) (ids.ID, error) {
=======
func NewCChainClient(uri string) *Client {
	return NewClient(uri, "C")
}

// IssueTx issues a transaction to a node and returns the TxID
func (c *Client) IssueTx(ctx context.Context, txBytes []byte) (ids.ID, error) {
>>>>>>> ae7b144e
	res := &api.JSONTxID{}
	txStr, err := formatting.EncodeWithChecksum(formatting.Hex, txBytes)
	if err != nil {
		return res.TxID, fmt.Errorf("problem hex encoding bytes: %w", err)
	}
	err = c.requester.SendRequest(ctx, "issueTx", &api.FormattedTx{
		Tx:       txStr,
		Encoding: formatting.Hex,
	}, res)
	return res.TxID, err
}

// GetAtomicTxStatus returns the status of [txID]
<<<<<<< HEAD
func (c *client) GetAtomicTxStatus(txID ids.ID) (Status, error) {
=======
func (c *Client) GetAtomicTxStatus(ctx context.Context, txID ids.ID) (Status, error) {
>>>>>>> ae7b144e
	res := &GetAtomicTxStatusReply{}
	err := c.requester.SendRequest(ctx, "getAtomicTxStatus", &api.JSONTxID{
		TxID: txID,
	}, res)
	return res.Status, err
}

// GetAtomicTx returns the byte representation of [txID]
<<<<<<< HEAD
func (c *client) GetAtomicTx(txID ids.ID) ([]byte, error) {
=======
func (c *Client) GetAtomicTx(ctx context.Context, txID ids.ID) ([]byte, error) {
>>>>>>> ae7b144e
	res := &api.FormattedTx{}
	err := c.requester.SendRequest(ctx, "getAtomicTx", &api.GetTxArgs{
		TxID:     txID,
		Encoding: formatting.Hex,
	}, res)
	if err != nil {
		return nil, err
	}

	return formatting.Decode(formatting.Hex, res.Tx)
}

// GetAtomicUTXOs returns the byte representation of the atomic UTXOs controlled by [addresses]
// from [sourceChain]
<<<<<<< HEAD
func (c *client) GetAtomicUTXOs(addrs []string, sourceChain string, limit uint32, startAddress, startUTXOID string) ([][]byte, api.Index, error) {
=======
func (c *Client) GetAtomicUTXOs(ctx context.Context, addrs []string, sourceChain string, limit uint32, startAddress, startUTXOID string) ([][]byte, api.Index, error) {
>>>>>>> ae7b144e
	res := &api.GetUTXOsReply{}
	err := c.requester.SendRequest(ctx, "getUTXOs", &api.GetUTXOsArgs{
		Addresses:   addrs,
		SourceChain: sourceChain,
		Limit:       cjson.Uint32(limit),
		StartIndex: api.Index{
			Address: startAddress,
			UTXO:    startUTXOID,
		},
		Encoding: formatting.Hex,
	}, res)
	if err != nil {
		return nil, api.Index{}, err
	}

	utxos := make([][]byte, len(res.UTXOs))
	for i, utxo := range res.UTXOs {
		b, err := formatting.Decode(formatting.Hex, utxo)
		if err != nil {
			return nil, api.Index{}, err
		}
		utxos[i] = b
	}
	return utxos, res.EndIndex, nil
}

// ListAddresses returns all addresses on this chain controlled by [user]
<<<<<<< HEAD
func (c *client) ListAddresses(user api.UserPass) ([]string, error) {
=======
func (c *Client) ListAddresses(ctx context.Context, user api.UserPass) ([]string, error) {
>>>>>>> ae7b144e
	res := &api.JSONAddresses{}
	err := c.requester.SendRequest(ctx, "listAddresses", &user, res)
	return res.Addresses, err
}

// ExportKey returns the private key corresponding to [addr] controlled by [user]
// in both Avalanche standard format and hex format
<<<<<<< HEAD
func (c *client) ExportKey(user api.UserPass, addr string) (string, string, error) {
=======
func (c *Client) ExportKey(ctx context.Context, user api.UserPass, addr string) (string, string, error) {
>>>>>>> ae7b144e
	res := &ExportKeyReply{}
	err := c.requester.SendRequest(ctx, "exportKey", &ExportKeyArgs{
		UserPass: user,
		Address:  addr,
	}, res)
	return res.PrivateKey, res.PrivateKeyHex, err
}

// ImportKey imports [privateKey] to [user]
<<<<<<< HEAD
func (c *client) ImportKey(user api.UserPass, privateKey string) (string, error) {
=======
func (c *Client) ImportKey(ctx context.Context, user api.UserPass, privateKey string) (string, error) {
>>>>>>> ae7b144e
	res := &api.JSONAddress{}
	err := c.requester.SendRequest(ctx, "importKey", &ImportKeyArgs{
		UserPass:   user,
		PrivateKey: privateKey,
	}, res)
	return res.Address, err
}

// Import sends an import transaction to import funds from [sourceChain] and
// returns the ID of the newly created transaction
<<<<<<< HEAD
func (c *client) Import(user api.UserPass, to, sourceChain string) (ids.ID, error) {
=======
func (c *Client) Import(ctx context.Context, user api.UserPass, to, sourceChain string) (ids.ID, error) {
>>>>>>> ae7b144e
	res := &api.JSONTxID{}
	err := c.requester.SendRequest(ctx, "import", &ImportArgs{
		UserPass:    user,
		To:          to,
		SourceChain: sourceChain,
	}, res)
	return res.TxID, err
}

// ExportAVAX sends AVAX from this chain to the address specified by [to].
// Returns the ID of the newly created atomic transaction
<<<<<<< HEAD
func (c *client) ExportAVAX(
=======
func (c *Client) ExportAVAX(
	ctx context.Context,
>>>>>>> ae7b144e
	user api.UserPass,
	amount uint64,
	to string,
) (ids.ID, error) {
	return c.Export(ctx, user, amount, to, "AVAX")
}

// Export sends an asset from this chain to the P/C-Chain.
// After this tx is accepted, the AVAX must be imported to the P/C-chain with an importTx.
// Returns the ID of the newly created atomic transaction
<<<<<<< HEAD
func (c *client) Export(
=======
func (c *Client) Export(
	ctx context.Context,
>>>>>>> ae7b144e
	user api.UserPass,
	amount uint64,
	to string,
	assetID string,
) (ids.ID, error) {
	res := &api.JSONTxID{}
	err := c.requester.SendRequest(ctx, "export", &ExportArgs{
		ExportAVAXArgs: ExportAVAXArgs{
			UserPass: user,
			Amount:   cjson.Uint64(amount),
			To:       to,
		},
		AssetID: assetID,
	}, res)
	return res.TxID, err
}

<<<<<<< HEAD
func (c *client) StartCPUProfiler() (bool, error) {
=======
func (c *Client) StartCPUProfiler(ctx context.Context) (bool, error) {
>>>>>>> ae7b144e
	res := &api.SuccessResponse{}
	err := c.adminRequester.SendRequest(ctx, "startCPUProfiler", struct{}{}, res)
	return res.Success, err
}

<<<<<<< HEAD
func (c *client) StopCPUProfiler() (bool, error) {
=======
func (c *Client) StopCPUProfiler(ctx context.Context) (bool, error) {
>>>>>>> ae7b144e
	res := &api.SuccessResponse{}
	err := c.adminRequester.SendRequest(ctx, "stopCPUProfiler", struct{}{}, res)
	return res.Success, err
}

<<<<<<< HEAD
func (c *client) MemoryProfile() (bool, error) {
=======
func (c *Client) MemoryProfile(ctx context.Context) (bool, error) {
>>>>>>> ae7b144e
	res := &api.SuccessResponse{}
	err := c.adminRequester.SendRequest(ctx, "memoryProfile", struct{}{}, res)
	return res.Success, err
}

<<<<<<< HEAD
func (c *client) LockProfile() (bool, error) {
=======
func (c *Client) LockProfile(ctx context.Context) (bool, error) {
>>>>>>> ae7b144e
	res := &api.SuccessResponse{}
	err := c.adminRequester.SendRequest(ctx, "lockProfile", struct{}{}, res)
	return res.Success, err
}

// SetLogLevel dynamically sets the log level for the C Chain
<<<<<<< HEAD
func (c *client) SetLogLevel(level log.Lvl) (bool, error) {
=======
func (c *Client) SetLogLevel(ctx context.Context, level log.Lvl) (bool, error) {
>>>>>>> ae7b144e
	res := &api.SuccessResponse{}
	err := c.adminRequester.SendRequest(ctx, "setLogLevel", &SetLogLevelArgs{
		Level: level.String(),
	}, res)
	return res.Success, err
}<|MERGE_RESOLUTION|>--- conflicted
+++ resolved
@@ -20,21 +20,21 @@
 
 // Client interface for interacting with EVM [chain]
 type Client interface {
-	IssueTx([]byte) (ids.ID, error)
-	GetAtomicTxStatus(ids.ID) (Status, error)
-	GetAtomicTx(ids.ID) ([]byte, error)
-	GetAtomicUTXOs([]string, string, uint32, string, string) ([][]byte, api.Index, error)
-	ListAddresses(api.UserPass) ([]string, error)
-	ExportKey(api.UserPass, string) (string, string, error)
-	ImportKey(api.UserPass, string) (string, error)
-	Import(api.UserPass, string, string) (ids.ID, error)
-	ExportAVAX(api.UserPass, uint64, string) (ids.ID, error)
-	Export(api.UserPass, uint64, string, string) (ids.ID, error)
-	StartCPUProfiler() (bool, error)
-	StopCPUProfiler() (bool, error)
-	MemoryProfile() (bool, error)
-	LockProfile() (bool, error)
-	SetLogLevel(level log.Lvl) (bool, error)
+	IssueTx(ctx context.Context, txBytes []byte) (ids.ID, error)
+	GetAtomicTxStatus(ctx context.Context, txID ids.ID) (Status, error)
+	GetAtomicTx(ctx context.Context, txID ids.ID) ([]byte, error)
+	GetAtomicUTXOs(ctx context.Context, addrs []string, sourceChain string, limit uint32, startAddress, startUTXOID string) ([][]byte, api.Index, error)
+	ListAddresses(ctx context.Context, userPass api.UserPass) ([]string, error)
+	ExportKey(ctx context.Context, userPass api.UserPass, addr string) (string, string, error)
+	ImportKey(ctx context.Context, userPass api.UserPass, privateKey string) (string, error)
+	Import(ctx context.Context, userPass api.UserPass, to string, sourceChain string) (ids.ID, error)
+	ExportAVAX(ctx context.Context, userPass api.UserPass, amount uint64, to string) (ids.ID, error)
+	Export(ctx context.Context, userPass api.UserPass, amount uint64, to string, assetID string) (ids.ID, error)
+	StartCPUProfiler(ctx context.Context) (bool, error)
+	StopCPUProfiler(ctx context.Context) (bool, error)
+	MemoryProfile(ctx context.Context) (bool, error)
+	LockProfile(ctx context.Context) (bool, error)
+	SetLogLevel(ctx context.Context, level log.Lvl) (bool, error)
 }
 
 // Client implementation for interacting with EVM [chain]
@@ -44,36 +44,20 @@
 }
 
 // NewClient returns a Client for interacting with EVM [chain]
-<<<<<<< HEAD
-func NewClient(uri, chain string, requestTimeout time.Duration) Client {
+func NewClient(uri, chain string) Client {
 	return &client{
-		requester:      rpc.NewEndpointRequester(uri, fmt.Sprintf("/ext/bc/%s/avax", chain), "avax", requestTimeout),
-		adminRequester: rpc.NewEndpointRequester(uri, fmt.Sprintf("/ext/bc/%s/admin", chain), "admin", requestTimeout),
-=======
-func NewClient(uri, chain string) *Client {
-	return &Client{
 		requester:      rpc.NewEndpointRequester(uri, fmt.Sprintf("/ext/bc/%s/avax", chain), "avax"),
 		adminRequester: rpc.NewEndpointRequester(uri, fmt.Sprintf("/ext/bc/%s/admin", chain), "admin"),
->>>>>>> ae7b144e
 	}
 }
 
 // NewCChainClient returns a Client for interacting with the C Chain
-<<<<<<< HEAD
-func NewCChainClient(uri string, requestTimeout time.Duration) Client {
-	return NewClient(uri, "C", requestTimeout)
+func NewCChainClient(uri string) Client {
+	return NewClient(uri, "C")
 }
 
 // IssueTx issues a transaction to a node and returns the TxID
-func (c *client) IssueTx(txBytes []byte) (ids.ID, error) {
-=======
-func NewCChainClient(uri string) *Client {
-	return NewClient(uri, "C")
-}
-
-// IssueTx issues a transaction to a node and returns the TxID
-func (c *Client) IssueTx(ctx context.Context, txBytes []byte) (ids.ID, error) {
->>>>>>> ae7b144e
+func (c *client) IssueTx(ctx context.Context, txBytes []byte) (ids.ID, error) {
 	res := &api.JSONTxID{}
 	txStr, err := formatting.EncodeWithChecksum(formatting.Hex, txBytes)
 	if err != nil {
@@ -87,11 +71,7 @@
 }
 
 // GetAtomicTxStatus returns the status of [txID]
-<<<<<<< HEAD
-func (c *client) GetAtomicTxStatus(txID ids.ID) (Status, error) {
-=======
-func (c *Client) GetAtomicTxStatus(ctx context.Context, txID ids.ID) (Status, error) {
->>>>>>> ae7b144e
+func (c *client) GetAtomicTxStatus(ctx context.Context, txID ids.ID) (Status, error) {
 	res := &GetAtomicTxStatusReply{}
 	err := c.requester.SendRequest(ctx, "getAtomicTxStatus", &api.JSONTxID{
 		TxID: txID,
@@ -100,11 +80,7 @@
 }
 
 // GetAtomicTx returns the byte representation of [txID]
-<<<<<<< HEAD
-func (c *client) GetAtomicTx(txID ids.ID) ([]byte, error) {
-=======
-func (c *Client) GetAtomicTx(ctx context.Context, txID ids.ID) ([]byte, error) {
->>>>>>> ae7b144e
+func (c *client) GetAtomicTx(ctx context.Context, txID ids.ID) ([]byte, error) {
 	res := &api.FormattedTx{}
 	err := c.requester.SendRequest(ctx, "getAtomicTx", &api.GetTxArgs{
 		TxID:     txID,
@@ -119,11 +95,7 @@
 
 // GetAtomicUTXOs returns the byte representation of the atomic UTXOs controlled by [addresses]
 // from [sourceChain]
-<<<<<<< HEAD
-func (c *client) GetAtomicUTXOs(addrs []string, sourceChain string, limit uint32, startAddress, startUTXOID string) ([][]byte, api.Index, error) {
-=======
-func (c *Client) GetAtomicUTXOs(ctx context.Context, addrs []string, sourceChain string, limit uint32, startAddress, startUTXOID string) ([][]byte, api.Index, error) {
->>>>>>> ae7b144e
+func (c *client) GetAtomicUTXOs(ctx context.Context, addrs []string, sourceChain string, limit uint32, startAddress, startUTXOID string) ([][]byte, api.Index, error) {
 	res := &api.GetUTXOsReply{}
 	err := c.requester.SendRequest(ctx, "getUTXOs", &api.GetUTXOsArgs{
 		Addresses:   addrs,
@@ -151,11 +123,7 @@
 }
 
 // ListAddresses returns all addresses on this chain controlled by [user]
-<<<<<<< HEAD
-func (c *client) ListAddresses(user api.UserPass) ([]string, error) {
-=======
-func (c *Client) ListAddresses(ctx context.Context, user api.UserPass) ([]string, error) {
->>>>>>> ae7b144e
+func (c *client) ListAddresses(ctx context.Context, user api.UserPass) ([]string, error) {
 	res := &api.JSONAddresses{}
 	err := c.requester.SendRequest(ctx, "listAddresses", &user, res)
 	return res.Addresses, err
@@ -163,11 +131,7 @@
 
 // ExportKey returns the private key corresponding to [addr] controlled by [user]
 // in both Avalanche standard format and hex format
-<<<<<<< HEAD
-func (c *client) ExportKey(user api.UserPass, addr string) (string, string, error) {
-=======
-func (c *Client) ExportKey(ctx context.Context, user api.UserPass, addr string) (string, string, error) {
->>>>>>> ae7b144e
+func (c *client) ExportKey(ctx context.Context, user api.UserPass, addr string) (string, string, error) {
 	res := &ExportKeyReply{}
 	err := c.requester.SendRequest(ctx, "exportKey", &ExportKeyArgs{
 		UserPass: user,
@@ -177,11 +141,7 @@
 }
 
 // ImportKey imports [privateKey] to [user]
-<<<<<<< HEAD
-func (c *client) ImportKey(user api.UserPass, privateKey string) (string, error) {
-=======
-func (c *Client) ImportKey(ctx context.Context, user api.UserPass, privateKey string) (string, error) {
->>>>>>> ae7b144e
+func (c *client) ImportKey(ctx context.Context, user api.UserPass, privateKey string) (string, error) {
 	res := &api.JSONAddress{}
 	err := c.requester.SendRequest(ctx, "importKey", &ImportKeyArgs{
 		UserPass:   user,
@@ -192,11 +152,7 @@
 
 // Import sends an import transaction to import funds from [sourceChain] and
 // returns the ID of the newly created transaction
-<<<<<<< HEAD
-func (c *client) Import(user api.UserPass, to, sourceChain string) (ids.ID, error) {
-=======
-func (c *Client) Import(ctx context.Context, user api.UserPass, to, sourceChain string) (ids.ID, error) {
->>>>>>> ae7b144e
+func (c *client) Import(ctx context.Context, user api.UserPass, to, sourceChain string) (ids.ID, error) {
 	res := &api.JSONTxID{}
 	err := c.requester.SendRequest(ctx, "import", &ImportArgs{
 		UserPass:    user,
@@ -208,12 +164,8 @@
 
 // ExportAVAX sends AVAX from this chain to the address specified by [to].
 // Returns the ID of the newly created atomic transaction
-<<<<<<< HEAD
 func (c *client) ExportAVAX(
-=======
-func (c *Client) ExportAVAX(
 	ctx context.Context,
->>>>>>> ae7b144e
 	user api.UserPass,
 	amount uint64,
 	to string,
@@ -224,12 +176,8 @@
 // Export sends an asset from this chain to the P/C-Chain.
 // After this tx is accepted, the AVAX must be imported to the P/C-chain with an importTx.
 // Returns the ID of the newly created atomic transaction
-<<<<<<< HEAD
 func (c *client) Export(
-=======
-func (c *Client) Export(
 	ctx context.Context,
->>>>>>> ae7b144e
 	user api.UserPass,
 	amount uint64,
 	to string,
@@ -247,52 +195,32 @@
 	return res.TxID, err
 }
 
-<<<<<<< HEAD
-func (c *client) StartCPUProfiler() (bool, error) {
-=======
-func (c *Client) StartCPUProfiler(ctx context.Context) (bool, error) {
->>>>>>> ae7b144e
+func (c *client) StartCPUProfiler(ctx context.Context) (bool, error) {
 	res := &api.SuccessResponse{}
 	err := c.adminRequester.SendRequest(ctx, "startCPUProfiler", struct{}{}, res)
 	return res.Success, err
 }
 
-<<<<<<< HEAD
-func (c *client) StopCPUProfiler() (bool, error) {
-=======
-func (c *Client) StopCPUProfiler(ctx context.Context) (bool, error) {
->>>>>>> ae7b144e
+func (c *client) StopCPUProfiler(ctx context.Context) (bool, error) {
 	res := &api.SuccessResponse{}
 	err := c.adminRequester.SendRequest(ctx, "stopCPUProfiler", struct{}{}, res)
 	return res.Success, err
 }
 
-<<<<<<< HEAD
-func (c *client) MemoryProfile() (bool, error) {
-=======
-func (c *Client) MemoryProfile(ctx context.Context) (bool, error) {
->>>>>>> ae7b144e
+func (c *client) MemoryProfile(ctx context.Context) (bool, error) {
 	res := &api.SuccessResponse{}
 	err := c.adminRequester.SendRequest(ctx, "memoryProfile", struct{}{}, res)
 	return res.Success, err
 }
 
-<<<<<<< HEAD
-func (c *client) LockProfile() (bool, error) {
-=======
-func (c *Client) LockProfile(ctx context.Context) (bool, error) {
->>>>>>> ae7b144e
+func (c *client) LockProfile(ctx context.Context) (bool, error) {
 	res := &api.SuccessResponse{}
 	err := c.adminRequester.SendRequest(ctx, "lockProfile", struct{}{}, res)
 	return res.Success, err
 }
 
 // SetLogLevel dynamically sets the log level for the C Chain
-<<<<<<< HEAD
-func (c *client) SetLogLevel(level log.Lvl) (bool, error) {
-=======
-func (c *Client) SetLogLevel(ctx context.Context, level log.Lvl) (bool, error) {
->>>>>>> ae7b144e
+func (c *client) SetLogLevel(ctx context.Context, level log.Lvl) (bool, error) {
 	res := &api.SuccessResponse{}
 	err := c.adminRequester.SendRequest(ctx, "setLogLevel", &SetLogLevelArgs{
 		Level: level.String(),
